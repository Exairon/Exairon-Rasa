--- conflicted
+++ resolved
@@ -1,25 +1,13 @@
-<<<<<<< HEAD
 import asyncio
 import multiprocessing
 from asyncio import Task
 
-=======
->>>>>>> 1d323eeb
 import datetime
 import logging
 import multiprocessing
 import os
-<<<<<<< HEAD
 from concurrent.futures import ProcessPoolExecutor
 from typing import Any, Dict, List, Optional, Text
-=======
-from concurrent.futures import ProcessPoolExecutor as ProcessPool
-from typing import Any, Dict, List, Optional, Text
-
-from twisted.internet import reactor
-from twisted.internet.defer import Deferred
-from twisted.logger import Logger, jsonFileLogObserver
->>>>>>> 1d323eeb
 
 from rasa_nlu import config, utils
 from rasa_nlu.components import ComponentBuilder
@@ -327,15 +315,11 @@
             if (self.project_store[project].status == STATUS_TRAINING and
                     not self.project_store[project].current_training_processes):
                 self.project_store[project].status = STATUS_READY
-<<<<<<< HEAD
-            return model_dir
+            return model_path
         except Exception as e:
             logger.warning(e)
             self.project_store[project].status = STATUS_FAILED
             self.project_store[project].error_message = str(e)
-=======
-            return model_path
->>>>>>> 1d323eeb
 
             raise
         finally:
