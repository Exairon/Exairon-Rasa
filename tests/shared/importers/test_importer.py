--- conflicted
+++ resolved
@@ -326,15 +326,6 @@
         {}, config_path, domain_path, data_paths
     )
 
-<<<<<<< HEAD
-=======
-    nlu_importer = NluDataImporter(base_data_importer)
-    core_importer = CoreDataImporter(base_data_importer)
-
-    importer = ResponsesSyncImporter(
-        CombinedDataImporter([nlu_importer, core_importer])
-    )
->>>>>>> f6e12bf5
     domain = await importer.get_domain()
     nlu_data = await importer.get_nlu_data()
 
@@ -342,10 +333,7 @@
     assert domain.intent_properties["chitchat"].get("is_retrieval_intent")
     assert domain.retrieval_intent_templates == nlu_data.responses
     assert domain.templates != nlu_data.responses
-<<<<<<< HEAD
     assert "utter_chitchat" in domain.action_names_or_texts
-=======
-    assert "utter_chitchat" in domain.action_names
 
 
 async def test_nlu_data_domain_sync_responses(project: Text):
@@ -353,19 +341,12 @@
     domain_path = "data/test_domains/default.yml"
     data_paths = ["data/test_nlg/test_responses.yml"]
 
-    base_data_importer = TrainingDataImporter.load_from_dict(
+    importer = TrainingDataImporter.load_from_dict(
         {}, config_path, domain_path, data_paths
     )
 
-    nlu_importer = NluDataImporter(base_data_importer)
-    core_importer = CoreDataImporter(base_data_importer)
-
-    importer = ResponsesSyncImporter(
-        CombinedDataImporter([nlu_importer, core_importer])
-    )
     with pytest.warns(None):
         domain = await importer.get_domain()
 
     # Responses were sync between "test_responses.yml" and the "domain.yml"
-    assert "utter_rasa" in domain.templates.keys()
->>>>>>> f6e12bf5
+    assert "utter_rasa" in domain.templates.keys()