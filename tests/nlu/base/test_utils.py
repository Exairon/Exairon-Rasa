--- conflicted
+++ resolved
@@ -4,11 +4,7 @@
 import pickle
 import pytest
 import tempfile
-<<<<<<< HEAD
-import rasa.utils.io
-=======
-from rasa.nlu import utils
->>>>>>> 986e24ca
+import rasa.utils.io as io_utils
 from rasa.nlu.utils import (
     is_model_dir,
     is_url,
@@ -57,7 +53,7 @@
 
 def test_creation_of_existing_dir(tmpdir):
     # makes sure there is no exception
-    assert rasa.utils.io.create_dir(tmpdir.strpath) is None
+    assert io_utils.create_dir(tmpdir.strpath) is None
 
 
 def test_ordered():
