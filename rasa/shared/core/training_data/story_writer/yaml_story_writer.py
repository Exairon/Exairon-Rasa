from collections import OrderedDict
from pathlib import Path
from typing import Any, Dict, List, Text, Union, Optional

from ruamel import yaml
from ruamel.yaml.comments import CommentedMap
from ruamel.yaml.scalarstring import DoubleQuotedScalarString, LiteralScalarString

import rasa.shared.utils.io
import rasa.shared.core.constants
from rasa.shared.constants import LATEST_TRAINING_DATA_FORMAT_VERSION
import rasa.shared.core.events
from rasa.shared.core.events import (
    UserUttered,
    ActionExecuted,
    SlotSet,
    ActiveLoop,
    Event,
)

from rasa.shared.core.training_data.story_reader.yaml_story_reader import (
    KEY_STORIES,
    KEY_STORY_NAME,
    KEY_USER_INTENT,
    KEY_ENTITIES,
    KEY_ACTION,
    KEY_STEPS,
    KEY_CHECKPOINT,
    KEY_SLOT_NAME,
    KEY_CHECKPOINT_SLOTS,
    KEY_OR,
    KEY_USER_MESSAGE,
    KEY_ACTIVE_LOOP,
    KEY_BOT_END_TO_END_MESSAGE,
    KEY_RULES,
    KEY_RULE_FOR_CONVERSATION_START,
    KEY_WAIT_FOR_USER_INPUT_AFTER_RULE,
    KEY_RULE_CONDITION,
    KEY_RULE_NAME,
)

from rasa.shared.core.training_data.story_writer.story_writer import StoryWriter
from rasa.shared.core.training_data.structures import (
    StoryStep,
    Checkpoint,
    STORY_START,
    RuleStep,
)


class YAMLStoryWriter(StoryWriter):
    """Writes Core training data into a file in a YAML format. """

    def dumps(
        self,
        story_steps: List[StoryStep],
        is_appendable: bool = False,
        is_test_story: bool = False,
    ) -> Text:
        """Turns Story steps into an YAML string.

        Args:
            story_steps: Original story steps to be converted to the YAML.
            is_appendable: Specify if result should not contain
                           high level keys/definitions and can be appended to
                           the existing story file.
            is_test_story: Identifies if the stories should be exported in test stories
                           format.
        Returns:
            String with story steps in the YAML format.
        """
        stream = yaml.StringIO()
        self.dump(stream, story_steps, is_appendable, is_test_story)
        return stream.getvalue()

    def dump(
        self,
        target: Union[Text, Path, yaml.StringIO],
        story_steps: List[StoryStep],
        is_appendable: bool = False,
        is_test_story: bool = False,
    ) -> None:
        """Writes Story steps into a target file/stream.

        Args:
            target: name of the target file/stream to write the YAML to.
            story_steps: Original story steps to be converted to the YAML.
            is_appendable: Specify if result should not contain
                           high level keys/definitions and can be appended to
                           the existing story file.
            is_test_story: Identifies if the stories should be exported in test stories
                           format.
        """
        result = self.stories_to_yaml(story_steps, is_test_story)
        if is_appendable and KEY_STORIES in result:
            result = result[KEY_STORIES]

        rasa.shared.utils.io.write_yaml(result, target, True)

    def stories_to_yaml(
        self, story_steps: List[StoryStep], is_test_story: bool = False
    ) -> Dict[Text, Any]:
        """Converts a sequence of story steps into yaml format.

        Args:
            story_steps: Original story steps to be converted to the YAML.
            is_test_story: `True` if the story is an end-to-end conversation test story.
        """
        from rasa.shared.utils.validation import KEY_TRAINING_DATA_FORMAT_VERSION

        self._is_test_story = is_test_story

        stories = []
        rules = []
        for story_step in story_steps:
            if isinstance(story_step, RuleStep):
                rules.append(self.process_rule_step(story_step))
            else:
                stories.append(self.process_story_step(story_step))

        result = OrderedDict()
        result[KEY_TRAINING_DATA_FORMAT_VERSION] = DoubleQuotedScalarString(
            LATEST_TRAINING_DATA_FORMAT_VERSION
        )

        if stories:
            result[KEY_STORIES] = stories
        if rules:
            result[KEY_RULES] = rules

        return result

    def process_story_step(self, story_step: StoryStep) -> OrderedDict:
        """Converts a single story step into an ordered dict.

        Args:
            story_step: A single story step to be converted to the dict.

        Returns:
            Dict with a story step.
        """
        result = OrderedDict()
        result[KEY_STORY_NAME] = story_step.block_name
        steps = self.process_checkpoints(story_step.start_checkpoints)

        for event in story_step.events:
            if not self._filter_event(event):
                continue
            processed = self.process_event(event)
            if processed:
                steps.append(processed)

        steps.extend(self.process_checkpoints(story_step.end_checkpoints))

        result[KEY_STEPS] = steps

        return result

    def process_event(self, event: Event) -> Optional[OrderedDict]:
        if isinstance(event, list):
            return self.process_or_utterances(event)
        if isinstance(event, UserUttered):
            return self.process_user_utterance(event, self._is_test_story)
        if isinstance(event, ActionExecuted):
            return self.process_action(event)
        if isinstance(event, SlotSet):
            return self.process_slot(event)
        if isinstance(event, ActiveLoop):
            return self.process_active_loop(event)
        return None

    @staticmethod
    def stories_contain_loops(stories: List[StoryStep]) -> bool:
        """Checks if the stories contain at least one active loop.

        Args:
            stories: Stories steps.

        Returns:
            `True` if the `stories` contain at least one active loop.
            `False` otherwise.
        """
        return any(
            [
                [event for event in story_step.events if isinstance(event, ActiveLoop)]
                for story_step in stories
            ]
        )

    @staticmethod
    def process_user_utterance(
        user_utterance: UserUttered, is_test_story: bool = False
    ) -> OrderedDict:
        """Converts a single user utterance into an ordered dict.

        Args:
            user_utterance: Original user utterance object.
            is_test_story: Identifies if the user utterance should be added
                           to the final YAML or not.

        Returns:
            Dict with a user utterance.
        """
        result = CommentedMap()
        if user_utterance.intent_name and not user_utterance.use_text_for_featurization:
            result[KEY_USER_INTENT] = user_utterance.intent_name

        if hasattr(user_utterance, "inline_comment"):
            result.yaml_add_eol_comment(
                user_utterance.inline_comment(), KEY_USER_INTENT
            )

        if user_utterance.text and (
            # We only print the utterance text if it was an end-to-end prediction
            user_utterance.use_text_for_featurization
            # or if we want to print a conversation test story.
            or is_test_story
        ):
            result[KEY_USER_MESSAGE] = LiteralScalarString(
                rasa.shared.core.events.format_message(
                    user_utterance.text,
                    user_utterance.intent_name,
                    user_utterance.entities,
                )
            )

        if len(user_utterance.entities) and not is_test_story:
            entities = []
            for entity in user_utterance.entities:
<<<<<<< HEAD
                if entity["value"]:
                    for predicted in user_utterance.predicted_entities:
                        if predicted["start"] == entity["start"]:
                            entity_map = CommentedMap(
                                [(entity["entity"], entity["value"])]
                            )
                            entity_comment = "predicted: " + predicted["entity"]
                            entity_map.yaml_add_eol_comment(
                                entity_comment, entity["entity"]
                            )
                            entities.append(entity_map)
=======
                if "value" in entity:
                    entities.append(OrderedDict([(entity["entity"], entity["value"])]))
>>>>>>> 78fce3bf
                else:
                    entities.append(entity["entity"])
            result[KEY_ENTITIES] = entities

        return result

    @staticmethod
    def process_action(action: ActionExecuted) -> Optional[OrderedDict]:
        """Converts a single action into an ordered dict.

        Args:
            action: Original action object.

        Returns:
            Dict with an action.
        """
        if action.action_name == rasa.shared.core.constants.RULE_SNIPPET_ACTION_NAME:
            return None

        result = CommentedMap()
        if action.action_name:
            result[KEY_ACTION] = action.action_name
        elif action.action_text:
            result[KEY_BOT_END_TO_END_MESSAGE] = action.action_text

        if hasattr(action, "inline_comment"):
            if KEY_ACTION in result:
                result.yaml_add_eol_comment(action.inline_comment(), KEY_ACTION)
            elif KEY_BOT_END_TO_END_MESSAGE in result:
                result.yaml_add_eol_comment(
                    action.inline_comment(), KEY_BOT_END_TO_END_MESSAGE
                )

        return result

    @staticmethod
    def process_slot(event: SlotSet) -> Dict[Text, List[Dict]]:
        """Converts a single `SlotSet` event into an ordered dict.

        Args:
            event: Original `SlotSet` event.

        Returns:
            Dict with an `SlotSet` event.
        """
        return OrderedDict([(KEY_SLOT_NAME, [{event.key: event.value}])])

    @staticmethod
    def process_checkpoints(checkpoints: List[Checkpoint]) -> List[OrderedDict]:
        """Converts checkpoints event into an ordered dict.

        Args:
            checkpoints: List of original checkpoint.

        Returns:
            List of converted checkpoints.
        """
        result = []
        for checkpoint in checkpoints:
            if checkpoint.name == STORY_START:
                continue
            next_checkpoint = OrderedDict([(KEY_CHECKPOINT, checkpoint.name)])
            if checkpoint.conditions:
                next_checkpoint[KEY_CHECKPOINT_SLOTS] = [
                    {key: value} for key, value in checkpoint.conditions.items()
                ]
            result.append(next_checkpoint)
        return result

    def process_or_utterances(self, utterances: List[UserUttered]) -> OrderedDict:
        """Converts user utterance containing the `OR` statement.

        Args:
            utterances: User utterances belonging to the same `OR` statement.

        Returns:
            Dict with converted user utterances.
        """
        return OrderedDict(
            [
                (
                    KEY_OR,
                    [
                        self.process_user_utterance(utterance, self._is_test_story)
                        for utterance in utterances
                    ],
                )
            ]
        )

    @staticmethod
    def process_active_loop(event: ActiveLoop) -> OrderedDict:
        """Converts ActiveLoop event into an ordered dict.

        Args:
            event: ActiveLoop event.

        Returns:
            Converted event.
        """
        return OrderedDict([(KEY_ACTIVE_LOOP, event.name)])

    def process_rule_step(self, rule_step: RuleStep) -> OrderedDict:
        """Converts a RuleStep into an ordered dict.

        Args:
            rule_step: RuleStep object.

        Returns:
            Converted rule step.
        """
        result = OrderedDict()
        result[KEY_RULE_NAME] = rule_step.block_name

        condition_steps = []
        condition_events = rule_step.get_rules_condition()
        for event in condition_events:
            processed = self.process_event(event)
            if processed:
                condition_steps.append(processed)
        if condition_steps:
            result[KEY_RULE_CONDITION] = condition_steps

        normal_events = rule_step.get_rules_events()
        if normal_events and not (
            isinstance(normal_events[0], ActionExecuted)
            and normal_events[0].action_name
            == rasa.shared.core.constants.RULE_SNIPPET_ACTION_NAME
        ):
            result[KEY_RULE_FOR_CONVERSATION_START] = True

        normal_steps = []
        for event in normal_events:
            processed = self.process_event(event)
            if processed:
                normal_steps.append(processed)
        if normal_steps:
            result[KEY_STEPS] = normal_steps

        if len(normal_events) > 1 and (
            isinstance(normal_events[len(normal_events) - 1], ActionExecuted)
            and normal_events[len(normal_events) - 1].action_name
            == rasa.shared.core.constants.RULE_SNIPPET_ACTION_NAME
        ):
            result[KEY_WAIT_FOR_USER_INPUT_AFTER_RULE] = False

        return result<|MERGE_RESOLUTION|>--- conflicted
+++ resolved
@@ -227,7 +227,7 @@
         if len(user_utterance.entities) and not is_test_story:
             entities = []
             for entity in user_utterance.entities:
-<<<<<<< HEAD
+        entity_evaluation_in_failed_test_stories
                 if entity["value"]:
                     for predicted in user_utterance.predicted_entities:
                         if predicted["start"] == entity["start"]:
@@ -239,10 +239,6 @@
                                 entity_comment, entity["entity"]
                             )
                             entities.append(entity_map)
-=======
-                if "value" in entity:
-                    entities.append(OrderedDict([(entity["entity"], entity["value"])]))
->>>>>>> 78fce3bf
                 else:
                     entities.append(entity["entity"])
             result[KEY_ENTITIES] = entities
