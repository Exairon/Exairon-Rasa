import abc
import json
from collections import OrderedDict
import operator
from pathlib import Path

import rasa.shared.nlu.training_data.util
from rasa.shared.constants import INTENT_MESSAGE_PREFIX

from rasa.shared.nlu.constants import (
    INTENT,
    ENTITY_ATTRIBUTE_VALUE,
    ENTITY_ATTRIBUTE_START,
    ENTITY_ATTRIBUTE_END,
    ENTITY_ATTRIBUTE_TYPE,
    ENTITY_ATTRIBUTE_GROUP,
    ENTITY_ATTRIBUTE_ROLE,
)

import rasa.shared.utils.io
import typing
from typing import Text, Dict, Any, Union

if typing.TYPE_CHECKING:
    from rasa.shared.nlu.training_data.training_data import TrainingDataFull


<<<<<<< HEAD
class TrainingDataReader:
    """Reads training data from files."""

    def __init__(self):
        """Initializes the reader."""
=======
class TrainingDataReader(abc.ABC):
    """Reader for NLU training data."""

    def __init__(self) -> None:
        """Creates reader instance."""
>>>>>>> 74ce5592
        self.filename: Text = ""

    def read(self, filename: Union[Text, Path], **kwargs: Any) -> "TrainingDataFull":
        """Reads TrainingData from a file."""
        self.filename = filename
        return self.reads(rasa.shared.utils.io.read_file(filename), **kwargs)

<<<<<<< HEAD
    def reads(self, s: Text, **kwargs: Any) -> "TrainingDataFull":
=======
    @abc.abstractmethod
    def reads(self, s: Text, **kwargs: Any) -> "TrainingData":
>>>>>>> 74ce5592
        """Reads TrainingData from a string."""
        raise NotImplementedError


class TrainingDataWriter:
    """Writes training data to files."""

    def dump(self, filename: Text, training_data) -> None:
        """Writes a TrainingData object in markdown format to a file.

        Args:
            filename: the name of the file
            training_data: The training data.
        """
        s = self.dumps(training_data)
        rasa.shared.utils.io.write_text_file(s, filename)

    def dumps(self, training_data: "TrainingDataFull") -> Text:
        """Turns TrainingData into a string.

        Args:
            training_data: The training data.

        Returns:
            A string representation of the training data.
        """
        raise NotImplementedError

    @staticmethod
    def prepare_training_examples(training_data: "TrainingDataFull") -> OrderedDict:
        """Pre-processes training data examples by removing not trainable entities.

        Args:
            training_data: The training data.

        Returns:
            A dictionary containing the training data.
        """
        import rasa.shared.nlu.training_data.util as rasa_nlu_training_data_utils

        training_examples = OrderedDict()

        # Sort by intent while keeping basic intent order
        for example in [e.as_dict_nlu() for e in training_data.training_examples]:
            if not example.get(INTENT):
                continue
            rasa_nlu_training_data_utils.remove_untrainable_entities_from(example)
            intent = example[INTENT]
            training_examples.setdefault(intent, [])
            training_examples[intent].append(example)

        return training_examples

    @staticmethod
    def generate_list_item(text: Text) -> Text:
        """Generates text for a list item."""
        return f"- {rasa.shared.nlu.training_data.util.encode_string(text)}\n"

    @staticmethod
    def generate_message(message: Dict[Text, Any]) -> Text:
        """Generates text for a message object."""

        md = ""
        text = message.get("text", "")

        pos = 0

        # If a message was prefixed with `INTENT_MESSAGE_PREFIX` (this can only happen
        # in end-to-end stories) then potential entities were provided in the json
        # format (e.g. `/greet{"name": "Rasa"}) and we don't have to add the NLU
        # entity annotation
        if not text.startswith(INTENT_MESSAGE_PREFIX):

            entities = message.get("entities", [])
            entities_with_start_and_end = [
                e for e in entities if "start" in e and "end" in e
            ]
            sorted_entities = sorted(
                entities_with_start_and_end, key=operator.itemgetter("start")
            )

            for entity in sorted_entities:
                md += text[pos : entity["start"]]
                md += TrainingDataWriter.generate_entity(text, entity)
                pos = entity["end"]

        md += text[pos:]

        return md

    @staticmethod
    def generate_entity(text: Text, entity: Dict[Text, Any]) -> Text:
        """Generates text for an entity object."""

        entity_text = text[
            entity[ENTITY_ATTRIBUTE_START] : entity[ENTITY_ATTRIBUTE_END]
        ]
        entity_type = entity.get(ENTITY_ATTRIBUTE_TYPE)
        entity_value = entity.get(ENTITY_ATTRIBUTE_VALUE)
        entity_role = entity.get(ENTITY_ATTRIBUTE_ROLE)
        entity_group = entity.get(ENTITY_ATTRIBUTE_GROUP)

        if entity_value and entity_value == entity_text:
            entity_value = None

        use_short_syntax = (
            entity_value is None and entity_role is None and entity_group is None
        )

        if use_short_syntax:
            return f"[{entity_text}]({entity_type})"
        else:
            entity_dict = OrderedDict(
                [
                    (ENTITY_ATTRIBUTE_TYPE, entity_type),
                    (ENTITY_ATTRIBUTE_ROLE, entity_role),
                    (ENTITY_ATTRIBUTE_GROUP, entity_group),
                    (ENTITY_ATTRIBUTE_VALUE, entity_value),
                ]
            )
            entity_dict = OrderedDict(
                [(k, v) for k, v in entity_dict.items() if v is not None]
            )

            return f"[{entity_text}]{json.dumps(entity_dict)}"


class JsonTrainingDataReader(TrainingDataReader):
    """Reads training data from json files."""

    def reads(self, s: Text, **kwargs: Any) -> "TrainingDataFull":
        """Transforms string into json object and passes it on."""
        js = json.loads(s)
        return self.read_from_json(js, **kwargs)

    def read_from_json(self, js: Dict[Text, Any], **kwargs: Any) -> "TrainingDataFull":
        """Reads TrainingData from a json object."""
        raise NotImplementedError<|MERGE_RESOLUTION|>--- conflicted
+++ resolved
@@ -25,19 +25,11 @@
     from rasa.shared.nlu.training_data.training_data import TrainingDataFull
 
 
-<<<<<<< HEAD
-class TrainingDataReader:
-    """Reads training data from files."""
-
-    def __init__(self):
-        """Initializes the reader."""
-=======
 class TrainingDataReader(abc.ABC):
     """Reader for NLU training data."""
 
     def __init__(self) -> None:
         """Creates reader instance."""
->>>>>>> 74ce5592
         self.filename: Text = ""
 
     def read(self, filename: Union[Text, Path], **kwargs: Any) -> "TrainingDataFull":
@@ -45,12 +37,8 @@
         self.filename = filename
         return self.reads(rasa.shared.utils.io.read_file(filename), **kwargs)
 
-<<<<<<< HEAD
+    @abc.abstractmethod
     def reads(self, s: Text, **kwargs: Any) -> "TrainingDataFull":
-=======
-    @abc.abstractmethod
-    def reads(self, s: Text, **kwargs: Any) -> "TrainingData":
->>>>>>> 74ce5592
         """Reads TrainingData from a string."""
         raise NotImplementedError
 
