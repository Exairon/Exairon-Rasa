--- conflicted
+++ resolved
@@ -85,12 +85,9 @@
     TENSORBOARD_LOG_LEVEL,
     CONCAT_DIMENSION,
     FEATURIZERS,
-<<<<<<< HEAD
     SEQUENCE,
     SENTENCE,
-=======
     DENSE_DIMENSION,
->>>>>>> 1478b395
 )
 
 
@@ -1250,35 +1247,6 @@
         if self.config[ENTITY_RECOGNITION]:
             self._prepare_entity_recognition_layers()
 
-<<<<<<< HEAD
-=======
-    def _prepare_sparse_dense_layers(
-        self,
-        feature_signatures: List[FeatureSignature],
-        name: Text,
-        reg_lambda: float,
-        dense_dim: int,
-    ) -> None:
-        sparse = False
-        dense = False
-
-        for is_sparse, feature_dimension in feature_signatures:
-            if is_sparse:
-                sparse = True
-            else:
-                dense = True
-
-        if sparse:
-            self._tf_layers[f"sparse_to_dense.{name}"] = layers.DenseForSparse(
-                units=dense_dim, reg_lambda=reg_lambda, name=name
-            )
-            if not dense:
-                # create dense labels for the input to use in negative sampling
-                self._tf_layers[f"sparse_to_dense_ids.{name}"] = layers.DenseForSparse(
-                    units=2, trainable=False, name=f"sparse_to_dense_ids.{name}"
-                )
-
->>>>>>> 1478b395
     def _prepare_input_layers(self, name: Text) -> None:
         self._prepare_ffnn_layer(
             name, self.config[HIDDEN_LAYERS_SIZES][name], self.config[DROP_RATE]
