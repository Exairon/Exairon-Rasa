import logging
import shutil
from pathlib import Path
from collections import defaultdict

import numpy as np

import rasa.shared.utils.io
import rasa.utils.train_utils
import tensorflow as tf
import tensorflow_addons as tfa
from typing import Any, List, Optional, Text, Dict, Tuple, Union, TYPE_CHECKING

import rasa.utils.io as io_utils
import rasa.core.actions.action
from rasa.nlu.constants import TOKENS_NAMES
from rasa.nlu.extractors.extractor import EntityExtractor, EntityTagSpec
from rasa.shared.core.domain import Domain
from rasa.core.featurizers.tracker_featurizers import (
    TrackerFeaturizer,
    FullDialogueTrackerFeaturizer,
    MaxHistoryTrackerFeaturizer,
)
from rasa.core.featurizers.single_state_featurizer import SingleStateFeaturizer
from rasa.shared.nlu.constants import (
    ACTION_TEXT,
    ACTION_NAME,
    INTENT,
    TEXT,
    ENTITIES,
    VALID_FEATURE_TYPES,
    FEATURE_TYPE_SENTENCE,
    ENTITY_ATTRIBUTE_TYPE,
    ENTITY_TAGS,
    EXTRACTOR,
    SPLIT_ENTITIES_BY_COMMA,
    SPLIT_ENTITIES_BY_COMMA_DEFAULT_VALUE,
)
from rasa.shared.nlu.interpreter import NaturalLanguageInterpreter
from rasa.core.policies.policy import Policy, PolicyPrediction
from rasa.core.constants import DEFAULT_POLICY_PRIORITY, DIALOGUE
from rasa.shared.constants import DIAGNOSTIC_DATA
from rasa.shared.core.constants import ACTIVE_LOOP, SLOTS, ACTION_LISTEN_NAME
from rasa.shared.core.trackers import DialogueStateTracker
from rasa.shared.core.generator import TrackerWithCachedStates
import rasa.utils.train_utils
from rasa.utils.tensorflow.models import RasaModel, TransformerRasaModel
from rasa.utils.tensorflow.model_data import (
    RasaModelData,
    FeatureSignature,
    FeatureArray,
    Data,
)
from rasa.utils.tensorflow.model_data_utils import convert_to_data_format
from rasa.utils.tensorflow.constants import (
    LABEL,
    IDS,
    TRANSFORMER_SIZE,
    NUM_TRANSFORMER_LAYERS,
    NUM_HEADS,
    BATCH_SIZES,
    BATCH_STRATEGY,
    EPOCHS,
    RANDOM_SEED,
    LEARNING_RATE,
    RANKING_LENGTH,
    LOSS_TYPE,
    SIMILARITY_TYPE,
    NUM_NEG,
    EVAL_NUM_EXAMPLES,
    EVAL_NUM_EPOCHS,
    NEGATIVE_MARGIN_SCALE,
    REGULARIZATION_CONSTANT,
    SCALE_LOSS,
    USE_MAX_NEG_SIM,
    MAX_NEG_SIM,
    MAX_POS_SIM,
    EMBEDDING_DIMENSION,
    DROP_RATE_DIALOGUE,
    DROP_RATE_LABEL,
    DROP_RATE,
    DROP_RATE_ATTENTION,
    WEIGHT_SPARSITY,
    KEY_RELATIVE_ATTENTION,
    VALUE_RELATIVE_ATTENTION,
    MAX_RELATIVE_POSITION,
    CROSS_ENTROPY,
    AUTO,
    BALANCED,
    TENSORBOARD_LOG_DIR,
    TENSORBOARD_LOG_LEVEL,
    CHECKPOINT_MODEL,
    ENCODING_DIMENSION,
    UNIDIRECTIONAL_ENCODER,
    SEQUENCE,
    SENTENCE,
    SEQUENCE_LENGTH,
    DENSE_DIMENSION,
    CONCAT_DIMENSION,
    SPARSE_INPUT_DROPOUT,
    DENSE_INPUT_DROPOUT,
    MASKED_LM,
    MASK,
    HIDDEN_LAYERS_SIZES,
    FEATURIZERS,
    ENTITY_RECOGNITION,
    CONSTRAIN_SIMILARITIES,
    MODEL_CONFIDENCE,
    SOFTMAX,
    BILOU_FLAG,
)
from rasa.shared.core.events import EntitiesAdded, Event
from rasa.shared.nlu.training_data.message import Message

if TYPE_CHECKING:
    from rasa.shared.nlu.training_data.features import Features


logger = logging.getLogger(__name__)

E2E_CONFIDENCE_THRESHOLD = "e2e_confidence_threshold"
LABEL_KEY = LABEL
LABEL_SUB_KEY = IDS
LENGTH = "length"
INDICES = "indices"
SENTENCE_FEATURES_TO_ENCODE = [INTENT, TEXT, ACTION_NAME, ACTION_TEXT]
SEQUENCE_FEATURES_TO_ENCODE = [TEXT, ACTION_TEXT, f"{LABEL}_{ACTION_TEXT}"]
LABEL_FEATURES_TO_ENCODE = [f"{LABEL}_{ACTION_NAME}", f"{LABEL}_{ACTION_TEXT}"]
STATE_LEVEL_FEATURES = [ENTITIES, SLOTS, ACTIVE_LOOP]
PREDICTION_FEATURES = STATE_LEVEL_FEATURES + SENTENCE_FEATURES_TO_ENCODE + [DIALOGUE]

SAVE_MODEL_FILE_NAME = "ted_policy"


class TEDPolicy(Policy):
    """Transformer Embedding Dialogue (TED) Policy is described in
    https://arxiv.org/abs/1910.00486.
    This policy has a pre-defined architecture, which comprises the
    following steps:
        - concatenate user input (user intent and entities), previous system actions,
          slots and active forms for each time step into an input vector to
          pre-transformer embedding layer;
        - feed it to transformer;
        - apply a dense layer to the output of the transformer to get embeddings of a
          dialogue for each time step;
        - apply a dense layer to create embeddings for system actions for each time
          step;
        - calculate the similarity between the dialogue embedding and embedded system
          actions. This step is based on the StarSpace
          (https://arxiv.org/abs/1709.03856) idea.
    """

    # please make sure to update the docs when changing a default parameter
    defaults = {
        # ## Architecture of the used neural network
        # Hidden layer sizes for layers before the embedding layers for user message
        # and labels.
        # The number of hidden layers is equal to the length of the corresponding list.
        HIDDEN_LAYERS_SIZES: {TEXT: [], ACTION_TEXT: [], f"{LABEL}_{ACTION_TEXT}": []},
        # Dense dimension to use for sparse features.
        DENSE_DIMENSION: {
            TEXT: 128,
            ACTION_TEXT: 128,
            f"{LABEL}_{ACTION_TEXT}": 128,
            INTENT: 20,
            ACTION_NAME: 20,
            f"{LABEL}_{ACTION_NAME}": 20,
            ENTITIES: 20,
            SLOTS: 20,
            ACTIVE_LOOP: 20,
        },
        # Default dimension to use for concatenating sequence and sentence features.
        CONCAT_DIMENSION: {TEXT: 128, ACTION_TEXT: 128, f"{LABEL}_{ACTION_TEXT}": 128},
        # Dimension size of embedding vectors before the dialogue transformer encoder.
        ENCODING_DIMENSION: 50,
        # Number of units in transformer encoders
        TRANSFORMER_SIZE: {
            TEXT: 128,
            ACTION_TEXT: 128,
            f"{LABEL}_{ACTION_TEXT}": 128,
            DIALOGUE: 128,
        },
        # Number of layers in transformer encoders
        NUM_TRANSFORMER_LAYERS: {
            TEXT: 1,
            ACTION_TEXT: 1,
            f"{LABEL}_{ACTION_TEXT}": 1,
            DIALOGUE: 1,
        },
        # Number of attention heads in transformer
        NUM_HEADS: 4,
        # If 'True' use key relative embeddings in attention
        KEY_RELATIVE_ATTENTION: False,
        # If 'True' use value relative embeddings in attention
        VALUE_RELATIVE_ATTENTION: False,
        # Max position for relative embeddings
        MAX_RELATIVE_POSITION: None,
        # Use a unidirectional or bidirectional encoder
        # for `text`, `action_text`, and `label_action_text`.
        UNIDIRECTIONAL_ENCODER: False,
        # ## Training parameters
        # Initial and final batch sizes:
        # Batch size will be linearly increased for each epoch.
        BATCH_SIZES: [64, 256],
        # Strategy used whenc creating batches.
        # Can be either 'sequence' or 'balanced'.
        BATCH_STRATEGY: BALANCED,
        # Number of epochs to train
        EPOCHS: 1,
        # Set random seed to any 'int' to get reproducible results
        RANDOM_SEED: None,
        # Initial learning rate for the optimizer
        LEARNING_RATE: 0.001,
        # ## Parameters for embeddings
        # Dimension size of embedding vectors
        EMBEDDING_DIMENSION: 20,
        # The number of incorrect labels. The algorithm will minimize
        # their similarity to the user input during training.
        NUM_NEG: 20,
        # Type of similarity measure to use, either 'auto' or 'cosine' or 'inner'.
        SIMILARITY_TYPE: AUTO,
        # The type of the loss function, either 'cross_entropy' or 'margin'.
        LOSS_TYPE: CROSS_ENTROPY,
        # Number of top actions to normalize scores for. Applicable with
        # loss type 'cross_entropy' and 'softmax' confidences. Set to 0
        # to turn off normalization.
        RANKING_LENGTH: 10,
        # Indicates how similar the algorithm should try to make embedding vectors
        # for correct labels.
        # Should be 0.0 < ... < 1.0 for 'cosine' similarity type.
        MAX_POS_SIM: 0.8,
        # Maximum negative similarity for incorrect labels.
        # Should be -1.0 < ... < 1.0 for 'cosine' similarity type.
        MAX_NEG_SIM: -0.2,
        # If 'True' the algorithm only minimizes maximum similarity over
        # incorrect intent labels, used only if 'loss_type' is set to 'margin'.
        USE_MAX_NEG_SIM: True,
        # If 'True' scale loss inverse proportionally to the confidence
        # of the correct prediction
        SCALE_LOSS: True,
        # ## Regularization parameters
        # The scale of regularization
        REGULARIZATION_CONSTANT: 0.001,
        # The scale of how important is to minimize the maximum similarity
        # between embeddings of different labels,
        # used only if 'loss_type' is set to 'margin'.
        NEGATIVE_MARGIN_SCALE: 0.8,
        # Dropout rate for embedding layers of dialogue features.
        DROP_RATE_DIALOGUE: 0.1,
        # Dropout rate for embedding layers of utterance level features.
        DROP_RATE: 0.0,
        # Dropout rate for embedding layers of label, e.g. action, features.
        DROP_RATE_LABEL: 0.0,
        # Dropout rate for attention.
        DROP_RATE_ATTENTION: 0.0,
        # Sparsity of the weights in dense layers
        WEIGHT_SPARSITY: 0.8,
        # If 'True' apply dropout to sparse input tensors
        SPARSE_INPUT_DROPOUT: True,
        # If 'True' apply dropout to dense input tensors
        DENSE_INPUT_DROPOUT: True,
        # If 'True' random tokens of the input message will be masked and the model
        # should predict those tokens.
        MASKED_LM: False,
        # ## Evaluation parameters
        # How often calculate validation accuracy.
        # Small values may hurt performance, e.g. model accuracy.
        EVAL_NUM_EPOCHS: 20,
        # How many examples to use for hold out validation set
        # Large values may hurt performance, e.g. model accuracy.
        EVAL_NUM_EXAMPLES: 0,
        # If you want to use tensorboard to visualize training and validation metrics,
        # set this option to a valid output directory.
        TENSORBOARD_LOG_DIR: None,
        # Define when training metrics for tensorboard should be logged.
        # Either after every epoch or for every training step.
        # Valid values: 'epoch' and 'batch'
        TENSORBOARD_LOG_LEVEL: "epoch",
        # Perform model checkpointing
        CHECKPOINT_MODEL: False,
        # Only pick e2e prediction if the policy is confident enough
        E2E_CONFIDENCE_THRESHOLD: 0.5,
        # Specify what features to use as sequence and sentence features.
        # By default all features in the pipeline are used.
        FEATURIZERS: [],
        # If set to true, entities are predicted in user utterances.
        ENTITY_RECOGNITION: True,
        # if 'True' applies sigmoid on all similarity terms and adds
        # it to the loss function to ensure that similarity values are
        # approximately bounded. Used inside softmax loss only.
        CONSTRAIN_SIMILARITIES: False,
        # Model confidence to be returned during inference. Possible values -
        # 'softmax' and 'linear_norm'.
        MODEL_CONFIDENCE: SOFTMAX,
        # 'BILOU_flag' determines whether to use BILOU tagging or not.
        # If set to 'True' labelling is more rigorous, however more
        # examples per entity are required.
        # Rule of thumb: you should have more than 100 examples per entity.
        BILOU_FLAG: True,
        # Split entities by comma, this makes sense e.g. for a list of
        # ingredients in a recipe, but it doesn't make sense for the parts of
        # an address
        SPLIT_ENTITIES_BY_COMMA: SPLIT_ENTITIES_BY_COMMA_DEFAULT_VALUE,
    }

    @staticmethod
    def _standard_featurizer(max_history: Optional[int] = None) -> TrackerFeaturizer:
        return MaxHistoryTrackerFeaturizer(
            SingleStateFeaturizer(), max_history=max_history
        )

    def __init__(
        self,
        featurizer: Optional[TrackerFeaturizer] = None,
        priority: int = DEFAULT_POLICY_PRIORITY,
        max_history: Optional[int] = None,
        model: Optional[RasaModel] = None,
        fake_features: Optional[Dict[Text, List["Features"]]] = None,
        entity_tag_specs: Optional[List[EntityTagSpec]] = None,
        should_finetune: bool = False,
        **kwargs: Any,
    ) -> None:
        """Declare instance variables with default values."""
        self.split_entities_config = rasa.utils.train_utils.init_split_entities(
            kwargs.get(SPLIT_ENTITIES_BY_COMMA, SPLIT_ENTITIES_BY_COMMA_DEFAULT_VALUE),
            self.defaults[SPLIT_ENTITIES_BY_COMMA],
        )

        if not featurizer:
            featurizer = self._standard_featurizer(max_history)

        super().__init__(
            featurizer, priority, should_finetune=should_finetune, **kwargs
        )
        self._load_params(**kwargs)

        self.model = model

        self._entity_tag_specs = entity_tag_specs

        self.fake_features = fake_features or defaultdict(list)
        # TED is only e2e if only text is present in fake features, which represent
        # all possible input features for current version of this trained ted
        self.only_e2e = TEXT in self.fake_features and INTENT not in self.fake_features

        self._label_data: Optional[RasaModelData] = None
        self.data_example: Optional[Dict[Text, List[np.ndarray]]] = None

        self.tmp_checkpoint_dir = None
        if self.config[CHECKPOINT_MODEL]:
            self.tmp_checkpoint_dir = Path(rasa.utils.io.create_temporary_directory())

    def _load_params(self, **kwargs: Dict[Text, Any]) -> None:
        new_config = rasa.utils.train_utils.check_core_deprecated_options(kwargs)
        self.config = rasa.utils.train_utils.override_defaults(
            self.defaults, new_config
        )

        self.config = rasa.utils.train_utils.update_confidence_type(self.config)

        rasa.utils.train_utils.validate_configuration_settings(self.config)

        self.config = rasa.utils.train_utils.update_deprecated_loss_type(self.config)
        self.config = rasa.utils.train_utils.update_similarity_type(self.config)
        self.config = rasa.utils.train_utils.update_evaluation_parameters(self.config)

    def _create_label_data(
        self, domain: Domain, interpreter: NaturalLanguageInterpreter
    ) -> Tuple[RasaModelData, List[Dict[Text, List["Features"]]]]:
        # encode all label_ids with policies' featurizer
        state_featurizer = self.featurizer.state_featurizer
        encoded_all_labels = state_featurizer.encode_all_actions(domain, interpreter)

        attribute_data, _ = convert_to_data_format(
            encoded_all_labels, featurizers=self.config[FEATURIZERS]
        )

        label_data = RasaModelData()
        label_data.add_data(attribute_data, key_prefix=f"{LABEL_KEY}_")
        label_data.add_lengths(
            f"{LABEL}_{ACTION_TEXT}",
            SEQUENCE_LENGTH,
            f"{LABEL}_{ACTION_TEXT}",
            SEQUENCE,
        )

        label_ids = np.arange(domain.num_actions)
        label_data.add_features(
            LABEL_KEY,
            LABEL_SUB_KEY,
            [FeatureArray(np.expand_dims(label_ids, -1), number_of_dimensions=2)],
        )

        return label_data, encoded_all_labels

    def _create_data_for_entities(
        self, entity_tags: Optional[List[List[Dict[Text, List["Features"]]]]]
    ) -> Optional[Data]:
        if not self.config[ENTITY_RECOGNITION]:
            return

        # check that there are real entity tags
        if entity_tags and any([any(turn_tags) for turn_tags in entity_tags]):
            entity_tags_data, _ = convert_to_data_format(entity_tags)
            return entity_tags_data

        # there are no "real" entity tags
        logger.debug(
            f"Entity recognition cannot be performed, "
            f"set '{ENTITY_RECOGNITION}' config parameter to 'False'."
        )
        self.config[ENTITY_RECOGNITION] = False

    def _create_model_data(
        self,
        tracker_state_features: List[List[Dict[Text, List["Features"]]]],
        label_ids: Optional[np.ndarray] = None,
        entity_tags: Optional[List[List[Dict[Text, List["Features"]]]]] = None,
        encoded_all_labels: Optional[List[Dict[Text, List["Features"]]]] = None,
    ) -> RasaModelData:
        """Combine all model related data into RasaModelData.

        Args:
            tracker_state_features: a dictionary of attributes
                (INTENT, TEXT, ACTION_NAME, ACTION_TEXT, ENTITIES, SLOTS, ACTIVE_LOOP)
                to a list of features for all dialogue turns in all training trackers
            label_ids: the label ids (e.g. action ids) for every dialogue turn in all
                training trackers
            entity_tags: a dictionary of entity type (ENTITY_TAGS) to a list of features
                containing entity tag ids for text user inputs otherwise empty dict
                for all dialogue turns in all training trackers
            encoded_all_labels: a list of dictionaries containing attribute features
                for label ids

        Returns:
            RasaModelData
        """
        model_data = RasaModelData(label_key=LABEL_KEY, label_sub_key=LABEL_SUB_KEY)

        if label_ids is not None and encoded_all_labels is not None:
            label_ids = np.array(
                [np.expand_dims(seq_label_ids, -1) for seq_label_ids in label_ids]
            )
            model_data.add_features(
                LABEL_KEY,
                LABEL_SUB_KEY,
                [FeatureArray(label_ids, number_of_dimensions=3)],
            )

            attribute_data, self.fake_features = convert_to_data_format(
                tracker_state_features, featurizers=self.config[FEATURIZERS]
            )

            entity_tags_data = self._create_data_for_entities(entity_tags)
            if entity_tags_data is not None:
                model_data.add_data(entity_tags_data)
        else:
            # method is called during prediction
            attribute_data, _ = convert_to_data_format(
                tracker_state_features,
                self.fake_features,
                featurizers=self.config[FEATURIZERS],
            )

        model_data.add_data(attribute_data)
        model_data.add_lengths(TEXT, SEQUENCE_LENGTH, TEXT, SEQUENCE)
        model_data.add_lengths(ACTION_TEXT, SEQUENCE_LENGTH, ACTION_TEXT, SEQUENCE)

        # add the dialogue lengths
        attribute_present = next(iter(list(attribute_data.keys())))
        dialogue_lengths = np.array(
            [
                np.size(np.squeeze(f, -1))
                for f in model_data.data[attribute_present][MASK][0]
            ]
        )
        model_data.data[DIALOGUE][LENGTH] = [
            FeatureArray(dialogue_lengths, number_of_dimensions=1)
        ]

        # make sure all keys are in the same order during training and prediction
        model_data.sort()

        return model_data

    def train(
        self,
        training_trackers: List[TrackerWithCachedStates],
        domain: Domain,
        interpreter: NaturalLanguageInterpreter,
        **kwargs: Any,
    ) -> None:
        """Train the policy on given training trackers."""

        if not training_trackers:
            logger.error(
                f"Can not train '{self.__class__.__name__}'. No data was provided. "
                f"Skipping training of the policy."
            )
            return

        # dealing with training data
        tracker_state_features, label_ids, entity_tags = self.featurize_for_training(
            training_trackers,
            domain,
            interpreter,
            bilou_tagging=self.config[BILOU_FLAG],
            **kwargs,
        )

        self._label_data, encoded_all_labels = self._create_label_data(
            domain, interpreter
        )

        # extract actual training data to feed to model
        model_data = self._create_model_data(
            tracker_state_features, label_ids, entity_tags, encoded_all_labels
        )
        if model_data.is_empty():
            logger.error(
                f"Can not train '{self.__class__.__name__}'. No data was provided. "
                f"Skipping training of the policy."
            )
            return

        if self.config[ENTITY_RECOGNITION]:
            self._entity_tag_specs = self.featurizer.state_featurizer.entity_tag_specs

        # keep one example for persisting and loading
        self.data_example = model_data.first_data_example()

        if not self.finetune_mode:
            # This means the model wasn't loaded from a
            # previously trained model and hence needs
            # to be instantiated.
            self.model = TED(
                model_data.get_signature(),
                self.config,
                isinstance(self.featurizer, MaxHistoryTrackerFeaturizer),
                self._label_data,
                self._entity_tag_specs,
            )
            self.model.compile(
                optimizer=tf.keras.optimizers.Adam(self.config[LEARNING_RATE])
            )

        (
            data_generator,
            validation_data_generator,
        ) = rasa.utils.train_utils.create_data_generators(
            model_data,
            self.config[BATCH_SIZES],
            self.config[EPOCHS],
            self.config[BATCH_STRATEGY],
            self.config[EVAL_NUM_EXAMPLES],
            self.config[RANDOM_SEED],
        )
        callbacks = rasa.utils.train_utils.create_common_callbacks(
            self.config[EPOCHS],
            self.config[TENSORBOARD_LOG_DIR],
            self.config[TENSORBOARD_LOG_LEVEL],
            self.tmp_checkpoint_dir,
        )

        self.model.fit(
            data_generator,
            epochs=self.config[EPOCHS],
            validation_data=validation_data_generator,
            validation_freq=self.config[EVAL_NUM_EPOCHS],
            callbacks=callbacks,
            verbose=False,
            shuffle=False,  # we use custom shuffle inside data generator
        )

    def _featurize_tracker_for_e2e(
        self,
        tracker: DialogueStateTracker,
        domain: Domain,
        interpreter: NaturalLanguageInterpreter,
    ) -> List[List[Dict[Text, List["Features"]]]]:
        # construct two examples in the batch to be fed to the model -
        # one by featurizing last user text
        # and second - an optional one (see conditions below),
        # the first example in the constructed batch either does not contain user input
        # or uses intent or text based on whether TED is e2e only.
        tracker_state_features = self.featurizer.create_state_features(
            [tracker], domain, interpreter, use_text_for_last_user_input=self.only_e2e
        )
        # the second - text, but only after user utterance and if not only e2e
        if (
            tracker.latest_action_name == ACTION_LISTEN_NAME
            and TEXT in self.fake_features
            and not self.only_e2e
        ):
            tracker_state_features += self.featurizer.create_state_features(
                [tracker], domain, interpreter, use_text_for_last_user_input=True
            )
        return tracker_state_features

    def _pick_confidence(
        self, confidences: np.ndarray, similarities: np.ndarray
    ) -> Tuple[np.ndarray, bool]:
        # the confidences and similarities have shape (batch-size x number of actions)
        # batch-size can only be 1 or 2;
        # in the case batch-size==2, the first example contain user intent as features,
        # the second - user text as features
        if confidences.shape[0] > 2:
            raise ValueError(
                "We cannot pick prediction from batches of size more than 2."
            )
        # we use heuristic to pick correct prediction
        if confidences.shape[0] == 2:
            # we use similarities to pick appropriate input,
            # since it seems to be more accurate measure,
            # policy is trained to maximize the similarity not the confidence
            if (
                np.max(confidences[1]) > self.config[E2E_CONFIDENCE_THRESHOLD]
                # TODO maybe compare confidences is better
                and np.max(similarities[1]) > np.max(similarities[0])
            ):
                return confidences[1], True

            return confidences[0], False

        # by default the first example in a batch is the one to use for prediction
        return confidences[0], self.only_e2e

    def predict_action_probabilities(
        self,
        tracker: DialogueStateTracker,
        domain: Domain,
        interpreter: NaturalLanguageInterpreter,
        **kwargs: Any,
    ) -> PolicyPrediction:
        """Predicts the next action the bot should take.

        See the docstring of the parent class `Policy` for more information.
        """
        if self.model is None:
            return self._prediction(self._default_predictions(domain))

        # create model data from tracker
        tracker_state_features = self._featurize_tracker_for_e2e(
            tracker, domain, interpreter
        )
        model_data = self._create_model_data(tracker_state_features)
        output = self.model.rasa_predict(model_data)

        # take the last prediction in the sequence
        similarities = output["similarities"][:, -1, :]
        confidences = output["action_scores"][:, -1, :]
        # take correct prediction from batch
        confidence, is_e2e_prediction = self._pick_confidence(confidences, similarities)

        if self.config[RANKING_LENGTH] > 0 and self.config[MODEL_CONFIDENCE] == SOFTMAX:
            # TODO: This should be removed in 3.0 when softmax as
            #  model confidence and normalization is completely deprecated.
            confidence = rasa.utils.train_utils.normalize(
                confidence, self.config[RANKING_LENGTH]
            )

        optional_events = self._create_optional_event_for_entities(
            output, is_e2e_prediction, interpreter, tracker
        )

        return self._prediction(
            confidence.tolist(),
            is_end_to_end_prediction=is_e2e_prediction,
            optional_events=optional_events,
            diagnostic_data=output.get(DIAGNOSTIC_DATA),
        )

    def _create_optional_event_for_entities(
        self,
        prediction_output: Dict[Text, tf.Tensor],
        is_e2e_prediction: bool,
        interpreter: NaturalLanguageInterpreter,
        tracker: DialogueStateTracker,
    ) -> Optional[List[Event]]:
        if tracker.latest_action_name != ACTION_LISTEN_NAME or not is_e2e_prediction:
            # entities belong only to the last user message
            # and only if user text was used for prediction,
            # a user message always comes after action listen
            return

        if not self.config[ENTITY_RECOGNITION]:
            # entity recognition is not turned on, no entities can be predicted
            return

        # The batch dimension of entity prediction is not the same as batch size,
        # rather it is the number of last (if max history featurizer else all)
        # text inputs in the batch
        # therefore, in order to pick entities from the latest user message
        # we need to pick entities from the last batch dimension of entity prediction
        (
            predicted_tags,
            confidence_values,
        ) = rasa.utils.train_utils.entity_label_to_tags(
            prediction_output,
            self._entity_tag_specs,
            self.config[BILOU_FLAG],
            prediction_index=-1,
        )

        if ENTITY_ATTRIBUTE_TYPE not in predicted_tags:
            # no entities detected
            return

        # entities belong to the last message of the tracker
        # convert the predicted tags to actual entities
        text = tracker.latest_message.text
        parsed_message = interpreter.featurize_message(Message(data={TEXT: text}))
        tokens = parsed_message.get(TOKENS_NAMES[TEXT])
        entities = EntityExtractor.convert_predictions_into_entities(
            text,
            tokens,
            predicted_tags,
            self.split_entities_config,
            confidences=confidence_values,
        )

        # add the extractor name
        for entity in entities:
            entity[EXTRACTOR] = "TEDPolicy"

        return [EntitiesAdded(entities)]

    def persist(self, path: Union[Text, Path]) -> None:
        """Persists the policy to a storage."""
        if self.model is None:
            logger.debug(
                "Method `persist(...)` was called without a trained model present. "
                "Nothing to persist then!"
            )
            return

        model_path = Path(path)
        tf_model_file = model_path / f"{SAVE_MODEL_FILE_NAME}.tf_model"

        rasa.shared.utils.io.create_directory_for_file(tf_model_file)

        self.featurizer.persist(path)

        if self.config[CHECKPOINT_MODEL]:
            shutil.move(self.tmp_checkpoint_dir, model_path / "checkpoints")
        self.model.save(str(tf_model_file))

        io_utils.json_pickle(
            model_path / f"{SAVE_MODEL_FILE_NAME}.priority.pkl", self.priority
        )
        io_utils.pickle_dump(
            model_path / f"{SAVE_MODEL_FILE_NAME}.meta.pkl", self.config
        )
        io_utils.pickle_dump(
            model_path / f"{SAVE_MODEL_FILE_NAME}.data_example.pkl", self.data_example
        )
        io_utils.pickle_dump(
            model_path / f"{SAVE_MODEL_FILE_NAME}.fake_features.pkl",
            self.fake_features,
        )
        io_utils.pickle_dump(
            model_path / f"{SAVE_MODEL_FILE_NAME}.label_data.pkl",
            dict(self._label_data.data),
        )

        entity_tag_specs = (
            [tag_spec._asdict() for tag_spec in self._entity_tag_specs]
            if self._entity_tag_specs
            else []
        )
        rasa.shared.utils.io.dump_obj_as_json_to_file(
            model_path / f"{SAVE_MODEL_FILE_NAME}.entity_tag_specs.json",
            entity_tag_specs,
        )

    @classmethod
    def load(
        cls,
        path: Union[Text, Path],
        should_finetune: bool = False,
        epoch_override: int = defaults[EPOCHS],
        **kwargs: Any,
    ) -> "TEDPolicy":
        """Loads a policy from the storage.

        **Needs to load its featurizer**
        """
        model_path = Path(path)

        if not model_path.exists():
            logger.error(
                f"Failed to load TED policy model. Path "
                f"'{model_path.absolute()}' doesn't exist."
            )
            return

        tf_model_file = model_path / f"{SAVE_MODEL_FILE_NAME}.tf_model"

        featurizer = TrackerFeaturizer.load(path)

        if not (model_path / f"{SAVE_MODEL_FILE_NAME}.data_example.pkl").is_file():
            return cls(featurizer=featurizer)

        loaded_data = io_utils.pickle_load(
            model_path / f"{SAVE_MODEL_FILE_NAME}.data_example.pkl"
        )
        label_data = io_utils.pickle_load(
            model_path / f"{SAVE_MODEL_FILE_NAME}.label_data.pkl"
        )
        fake_features = io_utils.pickle_load(
            model_path / f"{SAVE_MODEL_FILE_NAME}.fake_features.pkl"
        )
        label_data = RasaModelData(data=label_data)
        meta = io_utils.pickle_load(model_path / f"{SAVE_MODEL_FILE_NAME}.meta.pkl")
        priority = io_utils.json_unpickle(
            model_path / f"{SAVE_MODEL_FILE_NAME}.priority.pkl"
        )
        entity_tag_specs = rasa.shared.utils.io.read_json_file(
            model_path / f"{SAVE_MODEL_FILE_NAME}.entity_tag_specs.json"
        )
        entity_tag_specs = [
            EntityTagSpec(
                tag_name=tag_spec["tag_name"],
                ids_to_tags={
                    int(key): value for key, value in tag_spec["ids_to_tags"].items()
                },
                tags_to_ids={
                    key: int(value) for key, value in tag_spec["tags_to_ids"].items()
                },
                num_tags=tag_spec["num_tags"],
            )
            for tag_spec in entity_tag_specs
        ]

        model_data_example = RasaModelData(
            label_key=LABEL_KEY, label_sub_key=LABEL_SUB_KEY, data=loaded_data
        )
        meta = rasa.utils.train_utils.override_defaults(cls.defaults, meta)
        meta = rasa.utils.train_utils.update_confidence_type(meta)
        meta = rasa.utils.train_utils.update_similarity_type(meta)
        meta = rasa.utils.train_utils.update_deprecated_loss_type(meta)

        meta[EPOCHS] = epoch_override

        predict_data_example = RasaModelData(
            label_key=LABEL_KEY,
            label_sub_key=LABEL_SUB_KEY,
            data={
                feature_name: features
                for feature_name, features in model_data_example.items()
                if feature_name
                # we need to remove label features for prediction if they are present
                in PREDICTION_FEATURES
            },
        )

        model = TED.load(
            str(tf_model_file),
            model_data_example,
            predict_data_example,
            data_signature=model_data_example.get_signature(),
            config=meta,
            max_history_featurizer_is_used=isinstance(
                featurizer, MaxHistoryTrackerFeaturizer
            ),
            label_data=label_data,
            entity_tag_specs=entity_tag_specs,
            finetune_mode=should_finetune,
        )

<<<<<<< HEAD
        if not should_finetune:
            # build the graph for prediction
            predict_data_example = RasaModelData(
                label_key=LABEL_KEY,
                label_sub_key=LABEL_SUB_KEY,
                data={
                    feature_name: features
                    for feature_name, features in model_data_example.items()
                    if feature_name
                    # we need to remove label features for prediction if they are
                    # present
                    in PREDICTION_FEATURES
                },
            )
            model.build_for_predict(predict_data_example)

=======
>>>>>>> 46c1a977
        return cls(
            featurizer=featurizer,
            priority=priority,
            model=model,
            fake_features=fake_features,
            entity_tag_specs=entity_tag_specs,
            should_finetune=should_finetune,
            **meta,
        )


class TED(TransformerRasaModel):
    def __init__(
        self,
        data_signature: Dict[Text, Dict[Text, List[FeatureSignature]]],
        config: Dict[Text, Any],
        max_history_featurizer_is_used: bool,
        label_data: RasaModelData,
        entity_tag_specs: Optional[List[EntityTagSpec]],
    ) -> None:
        """Intializes the TED model.

        Args:
            data_signature: the data signature of the input data
            config: the model configuration
            max_history_featurizer_is_used: if 'True'
                only the last dialogue turn will be used
            label_data: the label data
            entity_tag_specs: the entity tag specifications
        """
        super().__init__("TED", config, data_signature, label_data)

        self.max_history_featurizer_is_used = max_history_featurizer_is_used

        self.predict_data_signature = {
            feature_name: features
            for feature_name, features in data_signature.items()
            if feature_name in PREDICTION_FEATURES
        }

        self._entity_tag_specs = entity_tag_specs

        # metrics
        self.action_loss = tf.keras.metrics.Mean(name="loss")
        self.action_acc = tf.keras.metrics.Mean(name="acc")
        self.entity_loss = tf.keras.metrics.Mean(name="e_loss")
        self.entity_f1 = tf.keras.metrics.Mean(name="e_f1")
        self.metrics_to_log += ["loss", "acc"]
        if self.config[ENTITY_RECOGNITION]:
            self.metrics_to_log += ["e_loss", "e_f1"]

        # needed for efficient prediction
        self.all_labels_embed: Optional[tf.Tensor] = None

        self._prepare_layers()

    def _check_data(self) -> None:
        if not any(key in [INTENT, TEXT] for key in self.data_signature.keys()):
            raise ValueError(
                f"No user features specified. "
                f"Cannot train '{self.__class__.__name__}' model."
            )

        if not any(
            key in [ACTION_NAME, ACTION_TEXT] for key in self.data_signature.keys()
        ):
            raise ValueError(
                f"No action features specified. "
                f"Cannot train '{self.__class__.__name__}' model."
            )
        if LABEL not in self.data_signature:
            raise ValueError(
                f"No label features specified. "
                f"Cannot train '{self.__class__.__name__}' model."
            )

    # ---CREATING LAYERS HELPERS---

    def _prepare_layers(self) -> None:
        for name in self.data_signature.keys():
            self._prepare_sparse_dense_layer_for(name, self.data_signature)
            if name in SEQUENCE_FEATURES_TO_ENCODE:
                self._prepare_sequence_layers(name)
            self._prepare_encoding_layers(name)

        for name in self.label_signature.keys():
            self._prepare_sparse_dense_layer_for(name, self.label_signature)
            if name in SEQUENCE_FEATURES_TO_ENCODE:
                self._prepare_sequence_layers(name)
            self._prepare_encoding_layers(name)

        self._prepare_transformer_layer(
            DIALOGUE,
            self.config[NUM_TRANSFORMER_LAYERS][DIALOGUE],
            self.config[TRANSFORMER_SIZE][DIALOGUE],
            self.config[DROP_RATE_DIALOGUE],
            self.config[DROP_RATE_ATTENTION],
            # use bidirectional transformer, because
            # we will invert dialogue sequence so that the last turn is located
            # at the first position and would always have
            # exactly the same positional encoding
            unidirectional=not self.max_history_featurizer_is_used,
        )

        self._prepare_embed_layers(DIALOGUE)
        self._prepare_embed_layers(LABEL)

        self._prepare_dot_product_loss(LABEL, self.config[SCALE_LOSS])

        if self.config[ENTITY_RECOGNITION]:
            self._prepare_entity_recognition_layers()

    def _prepare_sparse_dense_layer_for(
        self, name: Text, signature: Dict[Text, Dict[Text, List[FeatureSignature]]]
    ) -> None:
        """Prepares the sparse dense layer for the given attribute name.

        It is used to combine the sparse and dense features of the attribute at the
        beginning of the model.

        Args:
            name: the attribute name
            signature: data signature
        """
        for feature_type in VALID_FEATURE_TYPES:
            if feature_type not in signature[name]:
                # features for feature type are not present
                continue

            self._prepare_sparse_dense_dropout_layers(
                f"{name}_{feature_type}", self.config[DROP_RATE]
            )

            # use the same configurable dense dimension for all sparse features
            self._prepare_sparse_dense_layers(
                signature[name][feature_type],
                f"{name}_{feature_type}",
                self.config[DENSE_DIMENSION][name],
            )

    def _prepare_encoding_layers(self, name: Text) -> None:
        """Create ffnn layer for given attribute name. The layer is used just before
        all dialogue features are combined.

        Args:
            name: attribute name
        """
        # create encoding layers only for the features which should be encoded;
        if name not in SENTENCE_FEATURES_TO_ENCODE + LABEL_FEATURES_TO_ENCODE:
            return
        # check that there are SENTENCE features for the attribute name in data
        if (
            name in SENTENCE_FEATURES_TO_ENCODE
            and FEATURE_TYPE_SENTENCE not in self.data_signature[name]
        ):
            return
        #  same for label_data
        if (
            name in LABEL_FEATURES_TO_ENCODE
            and FEATURE_TYPE_SENTENCE not in self.label_signature[name]
        ):
            return

        self._prepare_ffnn_layer(
            f"{name}",
            [self.config[ENCODING_DIMENSION]],
            self.config[DROP_RATE_DIALOGUE],
            prefix="encoding_layer",
        )

    # ---GRAPH BUILDING HELPERS---

    @staticmethod
    def _compute_dialogue_indices(
        tf_batch_data: Dict[Text, Dict[Text, List[tf.Tensor]]]
    ) -> None:
        dialogue_lengths = tf.cast(tf_batch_data[DIALOGUE][LENGTH][0], dtype=tf.int32)
        # wrap in a list, because that's the structure of tf_batch_data
        tf_batch_data[DIALOGUE][INDICES] = [
            (
                tf.map_fn(
                    tf.range,
                    dialogue_lengths,
                    fn_output_signature=tf.RaggedTensorSpec(
                        shape=[None], dtype=tf.int32
                    ),
                )
            ).values
        ]

    def _create_all_labels_embed(self) -> Tuple[tf.Tensor, tf.Tensor]:
        all_label_ids = self.tf_label_data[LABEL_KEY][LABEL_SUB_KEY][0]
        # labels cannot have all features "fake"
        all_labels_encoded = {}
        for key in self.tf_label_data.keys():
            if key != LABEL_KEY:
                attribute_features, _, _ = self._encode_real_features_per_attribute(
                    self.tf_label_data, key
                )
                all_labels_encoded[key] = attribute_features

        if (
            all_labels_encoded.get(f"{LABEL_KEY}_{ACTION_TEXT}") is not None
            and all_labels_encoded.get(f"{LABEL_KEY}_{ACTION_NAME}") is not None
        ):
            x = all_labels_encoded.pop(
                f"{LABEL_KEY}_{ACTION_TEXT}"
            ) + all_labels_encoded.pop(f"{LABEL_KEY}_{ACTION_NAME}")
        elif all_labels_encoded.get(f"{LABEL_KEY}_{ACTION_TEXT}") is not None:
            x = all_labels_encoded.pop(f"{LABEL_KEY}_{ACTION_TEXT}")
        else:
            x = all_labels_encoded.pop(f"{LABEL_KEY}_{ACTION_NAME}")

        # additional sequence axis is artifact of our RasaModelData creation
        # TODO check whether this should be solved in data creation
        x = tf.squeeze(x, axis=1)

        all_labels_embed = self._tf_layers[f"embed.{LABEL}"](x)

        return all_label_ids, all_labels_embed

    def _embed_dialogue(
        self,
        dialogue_in: tf.Tensor,
        tf_batch_data: Dict[Text, Dict[Text, List[tf.Tensor]]],
    ) -> Tuple[tf.Tensor, tf.Tensor, tf.Tensor, Optional[tf.Tensor]]:
        """Creates dialogue level embedding and mask.

        Args:
            dialogue_in: The encoded dialogue.
            tf_batch_data: Batch in model data format.

        Returns:
            The dialogue embedding, the mask, and (for diagnostic purposes)
            also the attention weights.
        """
        dialogue_lengths = tf.cast(tf_batch_data[DIALOGUE][LENGTH][0], tf.int32)
        mask = self._compute_mask(dialogue_lengths)

        if self.max_history_featurizer_is_used:
            # invert dialogue sequence so that the last turn would always have
            # exactly the same positional encoding
            dialogue_in = tf.reverse_sequence(dialogue_in, dialogue_lengths, seq_axis=1)

        dialogue_transformed, attention_weights = self._tf_layers[
            f"transformer.{DIALOGUE}"
        ](dialogue_in, 1 - mask, self._training)
        dialogue_transformed = tfa.activations.gelu(dialogue_transformed)

        if self.max_history_featurizer_is_used:
            # pick last vector if max history featurizer is used, since we inverted
            # dialogue sequence, the last vector is actually the first one
            dialogue_transformed = dialogue_transformed[:, :1, :]
            mask = tf.expand_dims(self._last_token(mask, dialogue_lengths), 1)
        elif not self._training:
            # during prediction we don't care about previous dialogue turns,
            # so to save computation time, use only the last one
            dialogue_transformed = tf.expand_dims(
                self._last_token(dialogue_transformed, dialogue_lengths), 1
            )
            mask = tf.expand_dims(self._last_token(mask, dialogue_lengths), 1)

        dialogue_embed = self._tf_layers[f"embed.{DIALOGUE}"](dialogue_transformed)

        return dialogue_embed, mask, dialogue_transformed, attention_weights

    def _encode_features_per_attribute(
        self, tf_batch_data: Dict[Text, Dict[Text, List[tf.Tensor]]], attribute: Text
    ) -> Tuple[tf.Tensor, tf.Tensor, tf.Tensor]:
        # The input is a representation of 4d tensor of
        # shape (batch-size x dialogue-len x sequence-len x units) in 3d of shape
        # (sum of dialogue history length for all tensors in the batch x
        # max sequence length x number of features).

        # However, some dialogue turns contain non existent state features,
        # e.g. `intent` and `text` features are mutually exclusive,
        # as well as `action_name` and `action_text` are mutually exclusive,
        # or some dialogue turns don't contain any `slots`.
        # In order to create 4d full tensors, we created "fake" zero features for
        # these non existent state features. And filtered them during batch generation.
        # Therefore the first dimensions for different attributes are different.
        # It could happen that some batches don't contain "real" features at all,
        # e.g. large number of stories don't contain any `slots`.
        # Therefore actual input tensors will be empty.
        # Since we need actual numbers to create dialogue turn features, we create
        # zero tensors in `_encode_fake_features_per_attribute` for these attributes.
        return tf.cond(
            tf.shape(tf_batch_data[attribute][SENTENCE][0])[0] > 0,
            lambda: self._encode_real_features_per_attribute(tf_batch_data, attribute),
            lambda: self._encode_fake_features_per_attribute(tf_batch_data, attribute),
        )

    def _get_dense_units(
        self, attribute_features_list: List[tf.Tensor], attribute: Text
    ) -> int:
        # TODO this should be done in corresponding layers once in init
        units = 0
        for f in attribute_features_list:
            if isinstance(f, tf.SparseTensor):
                units += self.config[DENSE_DIMENSION][attribute]
            else:
                units += f.shape[-1]
        return units

    def _get_concat_units(
        self, tf_batch_data: Dict[Text, Dict[Text, List[tf.Tensor]]], attribute: Text
    ) -> int:
        # TODO this should be done in corresponding layers once in init
        # calculate concat sequence sentence dim
        sentence_units = self._get_dense_units(
            tf_batch_data[attribute][SENTENCE], attribute
        )
        sequence_units = self._get_dense_units(
            tf_batch_data[attribute][SEQUENCE], attribute
        )

        if sequence_units and not sentence_units:
            return sequence_units

        if sentence_units and not sequence_units:
            return sentence_units

        if sentence_units != sequence_units:
            return self.config[CONCAT_DIMENSION][TEXT]

        return sentence_units

    def _encode_fake_features_per_attribute(
        self, tf_batch_data: Dict[Text, Dict[Text, List[tf.Tensor]]], attribute: Text
    ) -> Tuple[tf.Tensor, tf.Tensor, tf.Tensor]:
        # we need to create real zero tensors with appropriate batch and dialogue dim
        # because they are passed to dialogue transformer
        attribute_mask = tf_batch_data[attribute][MASK][0]

        batch_dim = tf.shape(attribute_mask)[0]
        dialogue_dim = tf.shape(attribute_mask)[1]
        if attribute in set(SENTENCE_FEATURES_TO_ENCODE + LABEL_FEATURES_TO_ENCODE):
            units = self.config[ENCODING_DIMENSION]
        else:
            units = self._get_dense_units(tf_batch_data[attribute][SENTENCE], attribute)

        attribute_features = tf.zeros(
            (batch_dim, dialogue_dim, units), dtype=tf.float32
        )
        if attribute == TEXT:
            # if the input features are fake, we don't process them further,
            # but we need to calculate correct last dim (units) so that tf could infer
            # the last shape of the tensors
            if self.config[NUM_TRANSFORMER_LAYERS][TEXT] > 0:
                text_transformer_units = self.config[TRANSFORMER_SIZE][TEXT]
            elif self.config[HIDDEN_LAYERS_SIZES][TEXT]:
                text_transformer_units = self.config[HIDDEN_LAYERS_SIZES][TEXT][-1]
            else:
                text_transformer_units = self._get_concat_units(
                    tf_batch_data, attribute
                )

            text_transformer_output = tf.zeros(
                (0, 0, text_transformer_units), dtype=tf.float32
            )
            text_sequence_lengths = tf.zeros((0, 1), dtype=tf.int32)
        else:
            # simulate None with empty tensor of zeros
            text_transformer_output = tf.zeros((0,))
            text_sequence_lengths = tf.zeros((0,))

        return attribute_features, text_transformer_output, text_sequence_lengths

    @staticmethod
    def _create_last_dialogue_turns_mask(
        tf_batch_data: Dict[Text, Dict[Text, List[tf.Tensor]]], attribute: Text
    ) -> tf.Tensor:
        # Since max_history_featurizer_is_used is True,
        # we need to find the locations of last dialogue turns in
        # (combined batch dimension and dialogue length,) dimension,
        # so that we can use `_sequence_lengths` as a boolean  mask to pick
        # which ones are "real" textual input in these last dialogue turns.

        # In order to do that we can use given `dialogue_lengths`.
        # For example:
        # If we have `dialogue_lengths = [2, 1, 3]`, than
        # `dialogue_indices = [0, 1, 0, 0, 1, 2]` here we can spot that `0`
        # always indicates the first dialogue turn,
        # which means that previous dialogue turn is the last dialogue turn.
        # Combining this with the fact that the last element in
        # `dialogue_indices` is always the last dialogue turn, we can add
        # a `0` to the end, getting
        # `_dialogue_indices = [0, 1, 0, 0, 1, 2, 0]`.
        # Then removing the first element
        # `_last_dialogue_turn_inverse_indicator = [1, 0, 0, 1, 2, 0]`
        # we see that `0` points to the last dialogue turn.
        # We convert all positive numbers to `True` and take
        # the inverse mask to get
        # `last_dialogue_mask = [0, 1, 1, 0, 0, 1],
        # which precisely corresponds to the fact that first dialogue is of
        # length 2, the second 1 and the third 3.
        last_dialogue_turn_mask = tf.math.logical_not(
            tf.cast(
                tf.concat(
                    [
                        tf_batch_data[DIALOGUE][INDICES][0],
                        tf.zeros((1,), dtype=tf.int32),
                    ],
                    axis=0,
                )[1:],
                dtype=tf.bool,
            )
        )
        # get only the indices of real inputs
        return tf.boolean_mask(
            last_dialogue_turn_mask,
            tf.reshape(tf_batch_data[attribute][SEQUENCE_LENGTH][0], (-1,)),
        )

    def _encode_real_features_per_attribute(
        self, tf_batch_data: Dict[Text, Dict[Text, List[tf.Tensor]]], attribute: Text
    ) -> Tuple[tf.Tensor, tf.Tensor, tf.Tensor]:
        """Encodes features for a given attribute.

        Args:
            tf_batch_data: dictionary mapping every attribute to its features and masks
            attribute: the attribute we will encode features for
                (e.g., ACTION_NAME, INTENT)

        Returns:
            A tensor combining  all features for `attribute`
        """
        # simulate None with empty tensor of zeros
        text_transformer_output = tf.zeros((0,))
        text_sequence_lengths = tf.zeros((0,))

        if attribute in SEQUENCE_FEATURES_TO_ENCODE:
            # sequence_lengths contain `0` for "fake" features, while
            # tf_batch_data[attribute] contain only "real" features
            sequence_lengths = tf_batch_data[attribute][SEQUENCE_LENGTH][0]
            # extract only nonzero lengths and cast to int
            sequence_lengths = tf.cast(
                tf.boolean_mask(sequence_lengths, sequence_lengths), dtype=tf.int32
            )
            # boolean mask returns flat tensor
            sequence_lengths = tf.expand_dims(sequence_lengths, axis=-1)

            mask_sequence_text = tf.squeeze(
                self._compute_mask(sequence_lengths), axis=1
            )
            # add 1 to sequence lengths to account for sentence features
            sequence_lengths += 1
            mask_text = tf.squeeze(self._compute_mask(sequence_lengths), axis=1)

            attribute_features, _, _, _, _ = self._create_sequence(
                tf_batch_data[attribute][SEQUENCE],
                tf_batch_data[attribute][SENTENCE],
                mask_sequence_text,
                mask_text,
                attribute,
                sparse_dropout=self.config[SPARSE_INPUT_DROPOUT],
                dense_dropout=self.config[DENSE_INPUT_DROPOUT],
                masked_lm_loss=self.config[MASKED_LM],
                sequence_ids=False,
            )

            if attribute == TEXT:
                text_transformer_output = attribute_features
                text_sequence_lengths = sequence_lengths

                if self.max_history_featurizer_is_used:
                    # get the location of all last dialogue inputs
                    last_dialogue_turns_mask = self._create_last_dialogue_turns_mask(
                        tf_batch_data, attribute
                    )
                    # pick outputs that correspond to the last dialogue turns
                    text_transformer_output = tf.boolean_mask(
                        text_transformer_output, last_dialogue_turns_mask
                    )
                    text_sequence_lengths = tf.boolean_mask(
                        text_sequence_lengths, last_dialogue_turns_mask
                    )

            # resulting attribute features will have shape
            # combined batch dimension and dialogue length x 1 x units
            attribute_features = tf.expand_dims(
                self._last_token(
                    attribute_features, tf.squeeze(sequence_lengths, axis=-1)
                ),
                axis=1,
            )

        else:
            # resulting attribute features will have shape
            # combined batch dimension and dialogue length x 1 x units
            attribute_features = self._combine_sparse_dense_features(
                tf_batch_data[attribute][SENTENCE], f"{attribute}_{SENTENCE}"
            )

        if attribute in SENTENCE_FEATURES_TO_ENCODE + LABEL_FEATURES_TO_ENCODE:
            attribute_features = self._tf_layers[f"encoding_layer.{attribute}"](
                attribute_features, self._training
            )

        # attribute features have shape
        # (combined batch dimension and dialogue length x 1 x units)
        # convert them back to their original shape of
        # batch size x dialogue length x units
        attribute_features = self._convert_to_original_shape(
            attribute_features, tf_batch_data, attribute
        )

        return attribute_features, text_transformer_output, text_sequence_lengths

    @staticmethod
    def _convert_to_original_shape(
        attribute_features: tf.Tensor,
        tf_batch_data: Dict[Text, Dict[Text, List[tf.Tensor]]],
        attribute: Text,
    ) -> tf.Tensor:
        """Transform attribute features back to original shape.

        Given shape: (combined batch and dialogue dimension x 1 x units)
        Original shape: (batch x dialogue length x units)

        Args:
            attribute_features: the "real" features to convert
            tf_batch_data: dictionary mapping every attribute to its features and masks
            attribute: the attribute we will encode features for
                (e.g., ACTION_NAME, INTENT)

        Returns:
            The converted attribute features
        """
        # in order to convert the attribute features with shape
        # (combined batch-size and dialogue length x 1 x units)
        # to a shape of (batch-size x dialogue length x units)
        # we use tf.scatter_nd. Therefore, we need the target shape and the indices
        # mapping the values of attribute features to the position in the resulting
        # tensor.

        # attribute_mask has shape batch x dialogue_len x 1
        attribute_mask = tf_batch_data[attribute][MASK][0]

        if attribute in SENTENCE_FEATURES_TO_ENCODE + STATE_LEVEL_FEATURES:
            dialogue_lengths = tf.cast(
                tf_batch_data[DIALOGUE][LENGTH][0], dtype=tf.int32
            )
            dialogue_indices = tf_batch_data[DIALOGUE][INDICES][0]
        else:
            # for labels, dialogue length is a fake dim and equal to 1
            dialogue_lengths = tf.ones((tf.shape(attribute_mask)[0],), dtype=tf.int32)
            dialogue_indices = tf.zeros((tf.shape(attribute_mask)[0],), dtype=tf.int32)

        batch_dim = tf.shape(attribute_mask)[0]
        dialogue_dim = tf.shape(attribute_mask)[1]
        units = attribute_features.shape[-1]

        # attribute_mask has shape (batch x dialogue_len x 1), remove last dimension
        attribute_mask = tf.cast(tf.squeeze(attribute_mask, axis=-1), dtype=tf.int32)
        # sum of attribute mask contains number of dialogue turns with "real" features
        non_fake_dialogue_lengths = tf.reduce_sum(attribute_mask, axis=-1)
        # create the batch indices
        batch_indices = tf.repeat(tf.range(batch_dim), non_fake_dialogue_lengths)

        # attribute_mask has shape (batch x dialogue_len x 1), while
        # dialogue_indices has shape (combined_dialogue_len,)
        # in order to find positions of real input we need to flatten
        # attribute mask to (combined_dialogue_len,)
        dialogue_indices_mask = tf.boolean_mask(
            attribute_mask, tf.sequence_mask(dialogue_lengths, dtype=tf.int32)
        )
        # pick only those indices that contain "real" input
        dialogue_indices = tf.boolean_mask(dialogue_indices, dialogue_indices_mask)

        indices = tf.stack([batch_indices, dialogue_indices], axis=1)

        shape = tf.convert_to_tensor([batch_dim, dialogue_dim, units])
        attribute_features = tf.squeeze(attribute_features, axis=1)

        return tf.scatter_nd(indices, attribute_features, shape)

    def _process_batch_data(
        self, tf_batch_data: Dict[Text, Dict[Text, List[tf.Tensor]]]
    ) -> Tuple[tf.Tensor, Optional[tf.Tensor], Optional[tf.Tensor]]:
        """Encodes batch data.

        Combines intent and text and action name and action text if both are present.

        Args:
            tf_batch_data: dictionary mapping every attribute to its features and masks

        Returns:
             Tensor: encoding of all features in the batch, combined;
        """
        # encode each attribute present in tf_batch_data
        text_transformer_output = None
        text_sequence_lengths = None
        batch_encoded = {}
        for attribute in tf_batch_data.keys():
            if attribute in SENTENCE_FEATURES_TO_ENCODE + STATE_LEVEL_FEATURES:
                (
                    attribute_features,
                    _text_transformer_output,
                    _text_sequence_lengths,
                ) = self._encode_features_per_attribute(tf_batch_data, attribute)

                batch_encoded[attribute] = attribute_features
                if attribute == TEXT:
                    text_transformer_output = _text_transformer_output
                    text_sequence_lengths = _text_sequence_lengths

        # if both action text and action name are present, combine them; otherwise,
        # return the one which is present

        if (
            batch_encoded.get(ACTION_TEXT) is not None
            and batch_encoded.get(ACTION_NAME) is not None
        ):
            batch_action = batch_encoded.pop(ACTION_TEXT) + batch_encoded.pop(
                ACTION_NAME
            )
        elif batch_encoded.get(ACTION_TEXT) is not None:
            batch_action = batch_encoded.pop(ACTION_TEXT)
        else:
            batch_action = batch_encoded.pop(ACTION_NAME)
        # same for user input
        if (
            batch_encoded.get(INTENT) is not None
            and batch_encoded.get(TEXT) is not None
        ):
            batch_user = batch_encoded.pop(INTENT) + batch_encoded.pop(TEXT)
        elif batch_encoded.get(TEXT) is not None:
            batch_user = batch_encoded.pop(TEXT)
        else:
            batch_user = batch_encoded.pop(INTENT)

        batch_features = [batch_user, batch_action]
        # once we have user input and previous action,
        # add all other attributes (SLOTS, ACTIVE_LOOP, etc.) to batch_features;
        for key in batch_encoded.keys():
            batch_features.append(batch_encoded.get(key))

        batch_features = tf.concat(batch_features, axis=-1)

        return batch_features, text_transformer_output, text_sequence_lengths

    def _reshape_for_entities(
        self,
        tf_batch_data: Dict[Text, Dict[Text, List[tf.Tensor]]],
        dialogue_transformer_output: tf.Tensor,
        text_transformer_output: tf.Tensor,
        text_sequence_lengths: tf.Tensor,
    ) -> Tuple[tf.Tensor, tf.Tensor, tf.Tensor]:
        # The first dim of the output of the text sequence transformer is the same
        # as number of "real" features for `text` at the last dialogue turns
        # (let's call it `N`),
        # which corresponds to the first dim of the tag ids tensor.
        # To calculate the loss for entities we need the output of the text
        # sequence transformer (shape: N x sequence length x units),
        # the output of the dialogue transformer
        # (shape: batch size x dialogue length x units) and the tag ids for the
        # entities (shape: N x sequence length - 1 x units)
        # In order to process the tensors, they need to have the same shape.
        # Convert the output of the dialogue transformer to shape
        # (N x 1 x units).

        # Note: The CRF layer cannot handle 4D tensors. E.g. we cannot use the shape
        # batch size x dialogue length x sequence length x units

        # convert the output of the dialogue transformer
        # to shape (real entity dim x 1 x units)
        attribute_mask = tf_batch_data[TEXT][MASK][0]
        dialogue_lengths = tf.cast(tf_batch_data[DIALOGUE][LENGTH][0], tf.int32)

        if self.max_history_featurizer_is_used:
            # pick outputs that correspond to the last dialogue turns
            attribute_mask = tf.expand_dims(
                self._last_token(attribute_mask, dialogue_lengths), axis=1
            )
        dialogue_transformer_output = tf.boolean_mask(
            dialogue_transformer_output, tf.squeeze(attribute_mask, axis=-1)
        )

        # boolean mask removed axis=1, add it back
        dialogue_transformer_output = tf.expand_dims(
            dialogue_transformer_output, axis=1
        )

        # broadcast the dialogue transformer output sequence-length-times to get the
        # same shape as the text sequence transformer output
        dialogue_transformer_output = tf.tile(
            dialogue_transformer_output, (1, tf.shape(text_transformer_output)[1], 1)
        )

        # concat the output of the dialogue transformer to the output of the text
        # sequence transformer (adding context)
        # resulting shape (N x sequence length x 2 units)
        # N = number of "real" features for `text` at the last dialogue turns
        text_transformed = tf.concat(
            [text_transformer_output, dialogue_transformer_output], axis=-1
        )

        text_mask = tf.squeeze(self._compute_mask(text_sequence_lengths), axis=1)
        # add zeros to match the shape of text_transformed, because
        # max sequence length might differ, since it is calculated dynamically
        # based on a subset of sequence lengths
        sequence_diff = tf.shape(text_transformed)[1] - tf.shape(text_mask)[1]
        text_mask = tf.pad(text_mask, [[0, 0], [0, sequence_diff], [0, 0]])

        # remove additional dims and sentence features
        text_sequence_lengths = tf.reshape(text_sequence_lengths, (-1,)) - 1

        return text_transformed, text_mask, text_sequence_lengths

    # ---TRAINING---

    def _batch_loss_entities(
        self,
        tf_batch_data: Dict[Text, Dict[Text, List[tf.Tensor]]],
        dialogue_transformer_output: tf.Tensor,
        text_transformer_output: tf.Tensor,
        text_sequence_lengths: tf.Tensor,
    ) -> tf.Tensor:
        # It could happen that some batches don't contain "real" features for `text`,
        # e.g. large number of stories are intent only.
        # Therefore actual `text_transformer_output` will be empty.
        # We cannot create a loss with empty tensors.
        # Since we need actual numbers to create a full loss, we output
        # zero in this case.
        return tf.cond(
            tf.shape(text_transformer_output)[0] > 0,
            lambda: self._real_batch_loss_entities(
                tf_batch_data,
                dialogue_transformer_output,
                text_transformer_output,
                text_sequence_lengths,
            ),
            lambda: tf.constant(0.0),
        )

    def _real_batch_loss_entities(
        self,
        tf_batch_data: Dict[Text, Dict[Text, List[tf.Tensor]]],
        dialogue_transformer_output: tf.Tensor,
        text_transformer_output: tf.Tensor,
        text_sequence_lengths: tf.Tensor,
    ) -> tf.Tensor:

        text_transformed, text_mask, text_sequence_lengths = self._reshape_for_entities(
            tf_batch_data,
            dialogue_transformer_output,
            text_transformer_output,
            text_sequence_lengths,
        )

        tag_ids = tf_batch_data[ENTITY_TAGS][IDS][0]
        # add a zero (no entity) for the sentence features to match the shape of inputs
        sequence_diff = tf.shape(text_transformed)[1] - tf.shape(tag_ids)[1]
        tag_ids = tf.pad(tag_ids, [[0, 0], [0, sequence_diff], [0, 0]])

        loss, f1, _ = self._calculate_entity_loss(
            text_transformed,
            tag_ids,
            text_mask,
            text_sequence_lengths,
            ENTITY_ATTRIBUTE_TYPE,
        )

        self.entity_loss.update_state(loss)
        self.entity_f1.update_state(f1)

        return loss

    @staticmethod
    def _get_labels_embed(
        label_ids: tf.Tensor, all_labels_embed: tf.Tensor
    ) -> tf.Tensor:
        # instead of processing labels again, gather embeddings from
        # all_labels_embed using label ids

        indices = tf.cast(label_ids[:, :, 0], tf.int32)
        labels_embed = tf.gather(all_labels_embed, indices)

        return labels_embed

    def batch_loss(
        self, batch_in: Union[Tuple[tf.Tensor], Tuple[np.ndarray]]
    ) -> tf.Tensor:
        """Calculates the loss for the given batch.

        Args:
            batch_in: The batch.

        Returns:
            The loss of the given batch.
        """
        tf_batch_data = self.batch_to_model_data_format(batch_in, self.data_signature)
        self._compute_dialogue_indices(tf_batch_data)

        all_label_ids, all_labels_embed = self._create_all_labels_embed()

        label_ids = tf_batch_data[LABEL_KEY][LABEL_SUB_KEY][0]
        labels_embed = self._get_labels_embed(label_ids, all_labels_embed)

        (
            dialogue_in,
            text_transformer_output,
            text_sequence_lengths,
        ) = self._process_batch_data(tf_batch_data)
        (
            dialogue_embed,
            dialogue_mask,
            dialogue_transformer_output,
            _,
        ) = self._embed_dialogue(dialogue_in, tf_batch_data)
        dialogue_mask = tf.squeeze(dialogue_mask, axis=-1)

        losses = []

        loss, acc = self._tf_layers[f"loss.{LABEL}"](
            dialogue_embed,
            labels_embed,
            label_ids,
            all_labels_embed,
            all_label_ids,
            dialogue_mask,
        )
        losses.append(loss)

        if (
            self.config[ENTITY_RECOGNITION]
            and text_transformer_output is not None
            and text_sequence_lengths is not None
        ):
            losses.append(
                self._batch_loss_entities(
                    tf_batch_data,
                    dialogue_transformer_output,
                    text_transformer_output,
                    text_sequence_lengths,
                )
            )

        self.action_loss.update_state(loss)
        self.action_acc.update_state(acc)

        return tf.math.add_n(losses)

    # ---PREDICTION---
    def prepare_for_predict(self) -> None:
        """Prepares the model for prediction."""
        _, self.all_labels_embed = self._create_all_labels_embed()

    def batch_predict(
        self, batch_in: Union[Tuple[tf.Tensor], Tuple[np.ndarray]]
    ) -> Dict[Text, Union[tf.Tensor, Dict[Text, tf.Tensor]]]:
        """Predicts the output of the given batch.

        Args:
            batch_in: The batch.

        Returns:
            The output to predict.
        """
        if self.all_labels_embed is None:
            raise ValueError(
                "The model was not prepared for prediction. "
                "Call `prepare_for_predict` first."
            )

        tf_batch_data = self.batch_to_model_data_format(
            batch_in, self.predict_data_signature
        )
        self._compute_dialogue_indices(tf_batch_data)

        (
            dialogue_in,
            text_transformer_output,
            text_sequence_lengths,
        ) = self._process_batch_data(tf_batch_data)
        (
            dialogue_embed,
            dialogue_mask,
            dialogue_transformer_output,
            attention_weights,
        ) = self._embed_dialogue(dialogue_in, tf_batch_data)
        dialogue_mask = tf.squeeze(dialogue_mask, axis=-1)

        sim_all, scores = self._tf_layers[
            f"loss.{LABEL}"
        ].similarity_confidence_from_embeddings(
            dialogue_embed[:, :, tf.newaxis, :],
            self.all_labels_embed[tf.newaxis, tf.newaxis, :, :],
            dialogue_mask,
        )

        predictions = {
            "action_scores": scores,
            "similarities": sim_all,
            DIAGNOSTIC_DATA: {"attention_weights": attention_weights},
        }

        if (
            self.config[ENTITY_RECOGNITION]
            and text_transformer_output is not None
            and text_sequence_lengths is not None
        ):
            pred_ids, confidences = self._batch_predict_entities(
                tf_batch_data,
                dialogue_transformer_output,
                text_transformer_output,
                text_sequence_lengths,
            )
            name = ENTITY_ATTRIBUTE_TYPE
            predictions[f"e_{name}_ids"] = pred_ids
            predictions[f"e_{name}_scores"] = confidences

        return predictions

    def _batch_predict_entities(
        self,
        tf_batch_data: Dict[Text, Dict[Text, List[tf.Tensor]]],
        dialogue_transformer_output: tf.Tensor,
        text_transformer_output: tf.Tensor,
        text_sequence_lengths: tf.Tensor,
    ) -> Tuple[tf.Tensor, tf.Tensor]:
        # It could happen that current prediction turn don't contain
        # "real" features for `text`,
        # Therefore actual `text_transformer_output` will be empty.
        # We cannot predict entities with empty tensors.
        # Since we need to output some tensors of the same shape, we output
        # zero tensors.
        return tf.cond(
            tf.shape(text_transformer_output)[0] > 0,
            lambda: self._real_batch_predict_entities(
                tf_batch_data,
                dialogue_transformer_output,
                text_transformer_output,
                text_sequence_lengths,
            ),
            lambda: (
                # the output is of shape (batch_size, max_seq_len)
                tf.zeros(tf.shape(text_transformer_output)[:2], dtype=tf.int32),
                tf.zeros(tf.shape(text_transformer_output)[:2], dtype=tf.float32),
            ),
        )

    def _real_batch_predict_entities(
        self,
        tf_batch_data: Dict[Text, Dict[Text, List[tf.Tensor]]],
        dialogue_transformer_output: tf.Tensor,
        text_transformer_output: tf.Tensor,
        text_sequence_lengths: tf.Tensor,
    ) -> Tuple[tf.Tensor, tf.Tensor]:

        text_transformed, _, text_sequence_lengths = self._reshape_for_entities(
            tf_batch_data,
            dialogue_transformer_output,
            text_transformer_output,
            text_sequence_lengths,
        )

        name = ENTITY_ATTRIBUTE_TYPE

        _logits = self._tf_layers[f"embed.{name}.logits"](text_transformed)

        return self._tf_layers[f"crf.{name}"](_logits, text_sequence_lengths)


# pytype: enable=key-error<|MERGE_RESOLUTION|>--- conflicted
+++ resolved
@@ -868,25 +868,7 @@
             finetune_mode=should_finetune,
         )
 
-<<<<<<< HEAD
-        if not should_finetune:
-            # build the graph for prediction
-            predict_data_example = RasaModelData(
-                label_key=LABEL_KEY,
-                label_sub_key=LABEL_SUB_KEY,
-                data={
-                    feature_name: features
-                    for feature_name, features in model_data_example.items()
-                    if feature_name
-                    # we need to remove label features for prediction if they are
-                    # present
-                    in PREDICTION_FEATURES
-                },
-            )
-            model.build_for_predict(predict_data_example)
-
-=======
->>>>>>> 46c1a977
+
         return cls(
             featurizer=featurizer,
             priority=priority,
