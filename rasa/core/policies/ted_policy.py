--- conflicted
+++ resolved
@@ -75,13 +75,10 @@
     SENTENCE,
     DENSE_DIMENSION,
     E2E_CONFIDENCE_THRESHOLD,
-<<<<<<< HEAD
     SPARSE_INPUT_DROPOUT,
     DENSE_INPUT_DROPOUT,
     MASKED_LM,
-=======
     MASK,
->>>>>>> f3a17801
 )
 
 
@@ -780,7 +777,9 @@
 
         if attribute in SEQUENCE_FEATURES_TO_ENCODE:
             batch_dim = self._get_batch_dim(tf_batch_data)
-            mask_sequence_text = self._get_mask_for(tf_batch_data, TEXT, SEQUENCE_LENGTH)
+            mask_sequence_text = self._get_mask_for(
+                tf_batch_data, TEXT, SEQUENCE_LENGTH
+            )
             sequence_lengths = self._get_sequence_lengths(
                 tf_batch_data, TEXT, SEQUENCE_LENGTH, batch_dim
             )
@@ -798,7 +797,9 @@
                 sequence_ids=True,
             )
             # TODO entities
-            return self._last_token(attribute_features, sequence_lengths) * attribute_mask
+            return (
+                self._last_token(attribute_features, sequence_lengths) * attribute_mask
+            )
 
         attribute_features = self._combine_sparse_dense_features(
             tf_batch_data[attribute][SENTENCE],
