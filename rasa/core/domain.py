--- conflicted
+++ resolved
@@ -10,10 +10,7 @@
 from ruamel.yaml import YAMLError
 
 import rasa.core.constants
-<<<<<<< HEAD
 from rasa.core.knowledge_base.schema.database_schema import DatabaseSchema
-=======
->>>>>>> 9f3d341f
 from rasa.nlu.constants import INTENT_NAME_KEY
 from rasa.utils.common import (
     raise_warning,
@@ -684,6 +681,7 @@
         entities = tuple(
             entity_name for entity_name in self._get_featurized_entities(latest_message)
         )
+
         if entities:
             state_dict[USER][ENTITIES] = entities
         else:
