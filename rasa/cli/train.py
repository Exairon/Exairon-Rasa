import argparse
import sys
from typing import List, Optional, Text, Dict

from rasa.cli import SubParsersAction
import rasa.cli.arguments.train as train_arguments

import rasa.cli.utils
import rasa.utils.common
from rasa.core.train import do_compare_training
from rasa.shared.constants import (
    CONFIG_MANDATORY_KEYS_CORE,
    CONFIG_MANDATORY_KEYS_NLU,
    CONFIG_MANDATORY_KEYS,
    DEFAULT_DOMAIN_PATH,
    DEFAULT_DATA_PATH,
)


def add_subparser(
    subparsers: SubParsersAction, parents: List[argparse.ArgumentParser]
) -> None:
    """Add all training parsers.

    Args:
        subparsers: subparser we are going to attach to
        parents: Parent parsers, needed to ensure tree structure in argparse
    """
    train_parser = subparsers.add_parser(
        "train",
        help="Trains a Rasa model using your NLU data and stories.",
        parents=parents,
        formatter_class=argparse.ArgumentDefaultsHelpFormatter,
    )

    train_arguments.set_train_arguments(train_parser)

    train_subparsers = train_parser.add_subparsers()
    train_core_parser = train_subparsers.add_parser(
        "core",
        parents=parents,
        conflict_handler="resolve",
        formatter_class=argparse.ArgumentDefaultsHelpFormatter,
        help="Trains a Rasa Core model using your stories.",
    )
    train_core_parser.set_defaults(func=run_core_training)

    train_nlu_parser = train_subparsers.add_parser(
        "nlu",
        parents=parents,
        formatter_class=argparse.ArgumentDefaultsHelpFormatter,
        help="Trains a Rasa NLU model using your NLU data.",
    )
    train_nlu_parser.set_defaults(func=run_nlu_training)

    train_parser.set_defaults(func=lambda args: run_training(args, can_exit=True))

    train_arguments.set_train_core_arguments(train_core_parser)
    train_arguments.set_train_nlu_arguments(train_nlu_parser)


def run_training(args: argparse.Namespace, can_exit: bool = False) -> Optional[Text]:
    """Trains a model.

    Args:
        args: Namespace arguments.
        can_exit: If `True`, the operation can send `sys.exit` in the case
            training was not successful.

    Returns:
        Path to a trained model or `None` if training was not successful.
    """
    from rasa import train as train_all

    domain = rasa.cli.utils.get_validated_path(
        args.domain, "domain", DEFAULT_DOMAIN_PATH, none_is_valid=True
    )

    config = rasa.cli.utils.get_valid_config_or_exit(args.config, CONFIG_MANDATORY_KEYS)

    training_files = [
        rasa.cli.utils.get_validated_path(
            f, "data", DEFAULT_DATA_PATH, none_is_valid=True
        )
        for f in args.data
    ]

    training_result = train_all(
        domain=domain,
        config=config,
        training_files=training_files,
        output=args.out,
        dry_run=args.dry_run,
        force_training=args.force,
        fixed_model_name=args.fixed_model_name,
        persist_nlu_training_data=args.persist_nlu_data,
        core_additional_arguments=extract_core_additional_arguments(args),
        nlu_additional_arguments=extract_nlu_additional_arguments(args),
        model_to_finetune=_model_for_finetuning(args),
        finetuning_epoch_fraction=args.epoch_fraction,
    )
    if training_result.code != 0 and can_exit:
        sys.exit(training_result.code)

    return training_result.model


def _model_for_finetuning(args: argparse.Namespace) -> Optional[Text]:
    if args.finetune == train_arguments.USE_LATEST_MODEL_FOR_FINE_TUNING:
        # We use this constant to signal that the user specified `--finetune` but
        # didn't provide a path to a model. In this case we try to load the latest
        # model from the output directory (that's usually models/).
        return args.out
    else:
        return args.finetune


def run_core_training(
    args: argparse.Namespace, train_path: Optional[Text] = None
) -> Optional[Text]:
    """Trains a Rasa Core model only.

    Args:
        args: Command-line arguments to configure training.
        train_path: Path where trained model but not unzipped model should be stored.

    Returns:
        Path to a trained model or `None` if training was not successful.
    """
    from rasa.model_training import train_core

    output = train_path or args.out

    args.domain = rasa.cli.utils.get_validated_path(
        args.domain, "domain", DEFAULT_DOMAIN_PATH, none_is_valid=True
    )
    story_file = rasa.cli.utils.get_validated_path(
        args.stories, "stories", DEFAULT_DATA_PATH, none_is_valid=True
    )
    additional_arguments = extract_core_additional_arguments(args)

    # Policies might be a list for the compare training. Do normal training
    # if only list item was passed.
    if not isinstance(args.config, list) or len(args.config) == 1:
        if isinstance(args.config, list):
            args.config = args.config[0]

        config = rasa.cli.utils.get_valid_config_or_exit(
            args.config, CONFIG_MANDATORY_KEYS_CORE
        )

        return train_core(
            domain=args.domain,
            config=config,
            stories=story_file,
            output=output,
            train_path=train_path,
            fixed_model_name=args.fixed_model_name,
            additional_arguments=additional_arguments,
            model_to_finetune=_model_for_finetuning(args),
            finetuning_epoch_fraction=args.epoch_fraction,
        )
    else:
        rasa.utils.common.run_in_loop(
            do_compare_training(args, story_file, additional_arguments)
        )


def run_nlu_training(
    args: argparse.Namespace, train_path: Optional[Text] = None
) -> Optional[Text]:
    """Trains an NLU model.

    Args:
        args: Namespace arguments.
        train_path: Directory where models should be stored.

    Returns:
        Path to a trained model or `None` if training was not successful.
    """
    from rasa.model_training import train_nlu

    output = train_path or args.out

    config = rasa.cli.utils.get_valid_config_or_exit(
        args.config, CONFIG_MANDATORY_KEYS_NLU
    )
    nlu_data = rasa.cli.utils.get_validated_path(
        args.nlu, "nlu", DEFAULT_DATA_PATH, none_is_valid=True
    )

    if args.domain:
        args.domain = rasa.cli.utils.get_validated_path(
            args.domain, "domain", DEFAULT_DOMAIN_PATH, none_is_valid=True
        )

    return train_nlu(
        config=config,
        nlu_data=nlu_data,
        output=output,
        train_path=train_path,
        fixed_model_name=args.fixed_model_name,
        persist_nlu_training_data=args.persist_nlu_data,
        additional_arguments=extract_nlu_additional_arguments(args),
        domain=args.domain,
        model_to_finetune=_model_for_finetuning(args),
        finetuning_epoch_fraction=args.epoch_fraction,
    )


def extract_core_additional_arguments(args: argparse.Namespace) -> Dict:
    arguments = {}

    if "augmentation" in args:
        arguments["augmentation_factor"] = args.augmentation
    if "debug_plots" in args:
        arguments["debug_plots"] = args.debug_plots

    return arguments


def extract_nlu_additional_arguments(args: argparse.Namespace) -> Dict:
    arguments = {}

    if "num_threads" in args:
        arguments["num_threads"] = args.num_threads

<<<<<<< HEAD
    return arguments
=======
    return arguments


def _get_valid_config(
    config: Optional[Text],
    mandatory_keys: List[Text],
    default_config: Text = DEFAULT_CONFIG_PATH,
) -> Text:
    """Get a config from a config file and check if it is valid.

    Exit if the config isn't valid.

    Args:
        config: Path to the config file.
        mandatory_keys: The keys that have to be specified in the config file.
        default_config: default config to use if the file at `config` doesn't exist.

    Returns: The path to the config file if the config is valid.
    """
    config = rasa.cli.utils.get_validated_path(config, "config", default_config)

    if not config or not os.path.exists(config):
        print_error(
            "The config file '{}' does not exist. Use '--config' to specify a "
            "valid config file."
            "".format(config)
        )
        sys.exit(1)

    missing_keys = rasa.cli.utils.missing_config_keys(config, mandatory_keys)
    if missing_keys:
        print_error(
            "The config file '{}' is missing mandatory parameters: "
            "'{}'. Add missing parameters to config file and try again."
            "".format(config, "', '".join(missing_keys))
        )
        sys.exit(1)

    return config
>>>>>>> 99dd20ea
<|MERGE_RESOLUTION|>--- conflicted
+++ resolved
@@ -1,4 +1,5 @@
 import argparse
+import os
 import sys
 from typing import List, Optional, Text, Dict
 
@@ -12,9 +13,11 @@
     CONFIG_MANDATORY_KEYS_CORE,
     CONFIG_MANDATORY_KEYS_NLU,
     CONFIG_MANDATORY_KEYS,
+    DEFAULT_CONFIG_PATH,
     DEFAULT_DOMAIN_PATH,
     DEFAULT_DATA_PATH,
 )
+from rasa.shared.utils.cli import print_error
 
 
 def add_subparser(
@@ -225,13 +228,10 @@
     if "num_threads" in args:
         arguments["num_threads"] = args.num_threads
 
-<<<<<<< HEAD
     return arguments
-=======
-    return arguments
-
-
-def _get_valid_config(
+
+
+def get_valid_config_or_exit(
     config: Optional[Text],
     mandatory_keys: List[Text],
     default_config: Text = DEFAULT_CONFIG_PATH,
@@ -251,20 +251,17 @@
 
     if not config or not os.path.exists(config):
         print_error(
-            "The config file '{}' does not exist. Use '--config' to specify a "
-            "valid config file."
-            "".format(config)
+            f"The config file '{config}' does not exist. Use '--config' to specify a valid config file."
         )
         sys.exit(1)
 
     missing_keys = rasa.cli.utils.missing_config_keys(config, mandatory_keys)
     if missing_keys:
+        missing_keys_str = "', '".join(missing_keys)
         print_error(
-            "The config file '{}' is missing mandatory parameters: "
-            "'{}'. Add missing parameters to config file and try again."
-            "".format(config, "', '".join(missing_keys))
+            f"The config file '{config}' is missing mandatory parameters: "
+            f"'{missing_keys_str}'. Add missing parameters to config file and try again."
         )
         sys.exit(1)
 
-    return config
->>>>>>> 99dd20ea
+    return config