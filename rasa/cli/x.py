import argparse
import asyncio
import importlib.util
import logging
import os
import signal
import traceback
from multiprocessing import get_context
from typing import List, Text, Optional, Tuple, Union, Iterable

import aiohttp
import ruamel.yaml as yaml

import rasa.cli.utils as cli_utils
import rasa.utils.io as io_utils
from rasa.cli.arguments import x as arguments
from rasa.constants import (
    DEFAULT_ENDPOINTS_PATH,
    DEFAULT_CREDENTIALS_PATH,
    DEFAULT_DOMAIN_PATH,
    DEFAULT_CONFIG_PATH,
    DEFAULT_LOG_LEVEL_RASA_X,
    DEFAULT_RASA_X_PORT,
    DEFAULT_RASA_PORT,
)
from rasa.core.utils import AvailableEndpoints
from rasa.utils.endpoints import EndpointConfig

logger = logging.getLogger(__name__)

DEFAULT_EVENTS_DB = "events.db"


# noinspection PyProtectedMember
def add_subparser(
    subparsers: argparse._SubParsersAction, parents: List[argparse.ArgumentParser]
):
    x_parser_args = {
        "parents": parents,
        "conflict_handler": "resolve",
        "formatter_class": argparse.ArgumentDefaultsHelpFormatter,
    }

    if is_rasa_x_installed():
        # we'll only show the help msg for the command if Rasa X is actually installed
        x_parser_args["help"] = "Starts the Rasa X interface."

    shell_parser = subparsers.add_parser("x", **x_parser_args)
    shell_parser.set_defaults(func=rasa_x)

    arguments.set_x_arguments(shell_parser)


def _rasa_service(
    args: argparse.Namespace,
    endpoints: AvailableEndpoints,
    rasa_x_url: Optional[Text] = None,
    credentials_path: Optional[Text] = None,
):
    """Starts the Rasa application."""
    from rasa.core.run import serve_application

    # needs separate logging configuration as it is started in its own process
    logging.basicConfig(level=args.loglevel)
    io_utils.configure_colored_logging(args.loglevel)
    logging.getLogger("apscheduler").setLevel(logging.WARNING)

    if not credentials_path:
        credentials_path = _prepare_credentials_for_rasa_x(
            args.credentials, rasa_x_url=rasa_x_url
        )

    serve_application(
        endpoints=endpoints,
        port=args.port,
        credentials=credentials_path,
        cors=args.cors,
        auth_token=args.auth_token,
        enable_api=True,
        jwt_secret=args.jwt_secret,
        jwt_method=args.jwt_method,
    )


def _prepare_credentials_for_rasa_x(
    credentials_path: Optional[Text], rasa_x_url: Optional[Text] = None
) -> Text:
    credentials_path = cli_utils.get_validated_path(
        credentials_path, "credentials", DEFAULT_CREDENTIALS_PATH, True
    )
    if credentials_path:
        credentials = io_utils.read_config_file(credentials_path)
    else:
        credentials = {}

    # this makes sure the Rasa X is properly configured no matter what
    if rasa_x_url:
        credentials["rasa"] = {"url": rasa_x_url}
    dumped_credentials = yaml.dump(credentials, default_flow_style=False)
    tmp_credentials = io_utils.create_temporary_file(dumped_credentials, "yml")

    return tmp_credentials


def _overwrite_endpoints_for_local_x(
    endpoints: AvailableEndpoints, rasa_x_token: Text, rasa_x_url: Text
):
    from rasa.utils.endpoints import EndpointConfig
    import questionary

    endpoints.model = EndpointConfig(
        "{}/projects/default/models/tags/production".format(rasa_x_url),
        token=rasa_x_token,
        wait_time_between_pulls=2,
    )

<<<<<<< HEAD
    overwrite_existing_tracker_store = False
    if endpoints.tracker_store and not _is_correct_tracker_store(
        endpoints.tracker_store
    ):
        cli_utils.print_error(
            "Rasa X currently only supports a SQLite tracker store with path '{}' "
=======
    overwrite_existing_event_broker = False
    if endpoints.event_broker and not _is_correct_event_broker(endpoints.event_broker):
        print_error(
            "Rasa X currently only supports a SQLite event broker with path '{}' "
>>>>>>> 2814d4e9
            "when running locally. You can deploy Rasa X with Docker "
            "(https://rasa.com/docs/rasa-x/deploy/) if you want to use "
            "other event broker configurations.".format(DEFAULT_EVENTS_DB)
        )
        overwrite_existing_event_broker = questionary.confirm(
            "Do you want to continue with the default SQLite event broker?"
        ).ask()

        if not overwrite_existing_event_broker:
            exit(0)

    if not endpoints.tracker_store or overwrite_existing_event_broker:
        endpoints.event_broker = EndpointConfig(type="sql", db=DEFAULT_EVENTS_DB)


def _is_correct_event_broker(event_broker: EndpointConfig) -> bool:
    return all(
        [
            event_broker.type == "sql",
            event_broker.kwargs.get("dialect", "").lower() == "sqlite",
            event_broker.kwargs.get("db") == DEFAULT_EVENTS_DB,
        ]
    )


def start_rasa_for_local_rasa_x(args: argparse.Namespace, rasa_x_token: Text):
    """Starts the Rasa X API with Rasa as a background process."""

    credentials_path, endpoints_path = _get_credentials_and_endpoints_paths(args)
    endpoints = AvailableEndpoints.read_endpoints(endpoints_path)

    rasa_x_url = "http://localhost:{}/api".format(args.rasa_x_port)
    _overwrite_endpoints_for_local_x(endpoints, rasa_x_token, rasa_x_url)

    vars(args).update(
        dict(
            nlu_model=None,
            cors="*",
            auth_token=args.auth_token,
            enable_api=True,
            endpoints=endpoints,
        )
    )

    ctx = get_context("spawn")
    p = ctx.Process(
        target=_rasa_service, args=(args, endpoints, rasa_x_url, credentials_path)
    )
    p.daemon = True
    p.start()
    return p


def is_rasa_x_installed():
    """Check if Rasa X is installed."""

    # we could also do something like checking if `import rasax` works,
    # the issue with that is that it actually does import the package and this
    # takes some time that we don't want to spend when booting the CLI
    return importlib.util.find_spec("rasax") is not None


def generate_rasa_x_token(length: int = 16):
    """Generate a hexadecimal secret token used to access the Rasa X API.

    A new token is generated on every `rasa x` command.
    """

    from secrets import token_hex

    return token_hex(length)


def _configure_logging(args: argparse.Namespace):
    from rasa.core.utils import configure_file_logging
    from rasa.utils.common import set_log_level

    log_level = args.loglevel or DEFAULT_LOG_LEVEL_RASA_X

    if isinstance(log_level, str):
        log_level = logging.getLevelName(log_level)

    logging.basicConfig(level=log_level)
    io_utils.configure_colored_logging(args.loglevel)

    set_log_level(log_level)
    configure_file_logging(logging.root, args.log_file)

    logging.getLogger("werkzeug").setLevel(logging.WARNING)
    logging.getLogger("engineio").setLevel(logging.WARNING)
    logging.getLogger("pika").setLevel(logging.WARNING)
    logging.getLogger("socketio").setLevel(logging.ERROR)

    if not log_level == logging.DEBUG:
        logging.getLogger().setLevel(logging.WARNING)
        logging.getLogger("py.warnings").setLevel(logging.ERROR)


def is_rasa_project_setup(project_path: Text):
    mandatory_files = [DEFAULT_CONFIG_PATH, DEFAULT_DOMAIN_PATH]

    for f in mandatory_files:
        if not os.path.exists(os.path.join(project_path, f)):
            return False

    return True


def _validate_rasa_x_start(args: argparse.Namespace, project_path: Text):
    if not is_rasa_x_installed():
        cli_utils.print_error_and_exit(
            "Rasa X is not installed. The `rasa x` "
            "command requires an installation of Rasa X. "
            "Instructions on how to install Rasa X can be found here: "
            "https://rasa.com/docs/rasa-x/installation-and-setup/."
        )

    if args.port == args.rasa_x_port:
        cli_utils.print_error_and_exit(
            "The port for Rasa X '{}' and the port of the Rasa server '{}' are the "
            "same. We need two different ports, one to run Rasa X (e.g. delivering the "
            "UI) and another one to run a normal Rasa server.\nPlease specify two "
            "different ports using the arguments '--port' and '--rasa-x-port'.".format(
                args.rasa_x_port, args.port
            )
        )

    if not is_rasa_project_setup(project_path):
        cli_utils.print_error_and_exit(
            "This directory is not a valid Rasa project. Use 'rasa init' "
            "to create a new Rasa project or switch to a valid Rasa project "
            "directory (see http://rasa.com/docs/rasa/user-guide/"
            "rasa-tutorial/#create-a-new-project)."
        )

    _validate_domain(os.path.join(project_path, DEFAULT_DOMAIN_PATH))

    if args.data and not os.path.exists(args.data):
        cli_utils.print_warning(
            "The provided data path ('{}') does not exists. Rasa X will start "
            "without any training data.".format(args.data)
        )


def _validate_domain(domain_path: Text):
    from rasa.core.domain import Domain, InvalidDomain

    try:
        Domain.load(domain_path)
    except InvalidDomain as e:
        cli_utils.print_error_and_exit(
            "The provided domain file could not be loaded. " "Error: {}".format(e)
        )


def rasa_x(args: argparse.Namespace):
    from rasa.cli.utils import signal_handler

    signal.signal(signal.SIGINT, signal_handler)

    _configure_logging(args)

    if args.production:
        run_in_production(args)
    else:
        run_locally(args)


async def _pull_runtime_config_from_server(
    config_endpoint: Optional[Text],
    attempts: int = 60,
    wait_time_between_pulls: Union[int, float] = 1,
    keys: Iterable[Text] = ("endpoints", "credentials"),
) -> Optional[List[Text]]:
    """Pull runtime config from `config_endpoint`.

    Returns a list of paths to yaml dumps, each containing the contents of one of
    `keys`.
    """

    while attempts > 0:
        try:
            async with aiohttp.ClientSession() as session:
                async with session.get(config_endpoint) as resp:
                    if resp.status == 200:
                        rjs = await resp.json()
                        try:
                            return [
                                io_utils.create_temporary_file(rjs[k]) for k in keys
                            ]
                        except KeyError as e:
                            cli_utils.print_error_and_exit(
                                "Failed to find key '{}' in runtime config. "
                                "Exiting.".format(e)
                            )
                    else:
                        logger.debug(
                            "Failed to get a proper response from remote "
                            "server. Status Code: {}. Response: '{}'"
                            "".format(resp.status, await resp.text())
                        )
        except aiohttp.ClientError as e:
            logger.debug("Failed to connect to server. Retrying. {}".format(e))

        await asyncio.sleep(wait_time_between_pulls)
        attempts -= 1

    cli_utils.print_error_and_exit(
        "Could not fetch runtime config from server at '{}'. "
        "Exiting.".format(config_endpoint)
    )


def run_in_production(args: argparse.Namespace):
    from rasa.cli.utils import print_success

    print_success("Starting Rasa X in production mode... 🚀")

    credentials_path, endpoints_path = _get_credentials_and_endpoints_paths(args)
    endpoints = AvailableEndpoints.read_endpoints(endpoints_path)

    _rasa_service(args, endpoints, None, credentials_path)


def _get_credentials_and_endpoints_paths(
    args: argparse.Namespace
) -> Tuple[Optional[Text], Optional[Text]]:
    config_endpoint = args.config_endpoint
    if config_endpoint:
        loop = asyncio.get_event_loop()
        endpoints_config_path, credentials_path = loop.run_until_complete(
            _pull_runtime_config_from_server(config_endpoint)
        )

    else:
        endpoints_config_path = cli_utils.get_validated_path(
            args.endpoints, "endpoints", DEFAULT_ENDPOINTS_PATH, True
        )
        credentials_path = None

    return credentials_path, endpoints_config_path


def run_locally(args: argparse.Namespace):
    # noinspection PyUnresolvedReferences
    from rasax.community import local  # pytype: disable=import-error

    args.rasa_x_port = args.rasa_x_port or DEFAULT_RASA_X_PORT
    args.port = args.port or DEFAULT_RASA_PORT

    project_path = "."

    _validate_rasa_x_start(args, project_path)

    local.check_license_and_metrics(args)
    rasa_x_token = generate_rasa_x_token()
    process = start_rasa_for_local_rasa_x(args, rasa_x_token=rasa_x_token)

    try:
        local.main(args, project_path, args.data, token=rasa_x_token)
    except Exception:
        print (traceback.format_exc())
        cli_utils.print_error(
            "Sorry, something went wrong (see error above). Make sure to start "
            "Rasa X with valid data and valid domain and config files. Please, "
            "also check any warnings that popped up.\nIf you need help fixing "
            "the issue visit our forum: https://forum.rasa.com/."
        )
    finally:
        process.terminate()<|MERGE_RESOLUTION|>--- conflicted
+++ resolved
@@ -114,19 +114,10 @@
         wait_time_between_pulls=2,
     )
 
-<<<<<<< HEAD
-    overwrite_existing_tracker_store = False
-    if endpoints.tracker_store and not _is_correct_tracker_store(
-        endpoints.tracker_store
-    ):
-        cli_utils.print_error(
-            "Rasa X currently only supports a SQLite tracker store with path '{}' "
-=======
     overwrite_existing_event_broker = False
     if endpoints.event_broker and not _is_correct_event_broker(endpoints.event_broker):
-        print_error(
+        cli_utils.print_error(
             "Rasa X currently only supports a SQLite event broker with path '{}' "
->>>>>>> 2814d4e9
             "when running locally. You can deploy Rasa X with Docker "
             "(https://rasa.com/docs/rasa-x/deploy/) if you want to use "
             "other event broker configurations.".format(DEFAULT_EVENTS_DB)
