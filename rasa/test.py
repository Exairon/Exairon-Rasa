import asyncio
import logging
import tempfile
from typing import Text, Dict, Optional, List
import os

from rasa.core.interpreter import RegexInterpreter

from rasa.constants import DEFAULT_RESULTS_PATH
from rasa.model import get_model, get_model_subdirectories, unpack_model
from rasa.cli.utils import (
    minimal_kwargs,
    print_error,
    print_warning,
    print_info,
    print_success,
)

logger = logging.getLogger(__name__)


def test_compare_core(models: List[Text], stories: Text, output: Text):
    from rasa.core.test import compare, plot_curve
    import rasa.core.utils as core_utils

    model_directory = copy_models_to_compare(models)

    loop = asyncio.get_event_loop()
    loop.run_until_complete(compare(model_directory, stories, output))

    story_n_path = os.path.join(model_directory, "num_stories.json")
    number_of_stories = core_utils.read_json_file(story_n_path)
    plot_curve(output, number_of_stories)


def test(
    model: Text,
    stories: Text,
    nlu_data: Text,
    endpoints: Optional[Text] = None,
    output: Text = DEFAULT_RESULTS_PATH,
    kwargs: Optional[Dict] = None,
):
    if kwargs is None:
        kwargs = {}

    test_core(model, stories, endpoints, output, **kwargs)
    test_nlu(model, nlu_data, kwargs)


def test_core(
    model: Optional[Text] = None,
    stories: Optional[Text] = None,
    endpoints: Optional[Text] = None,
    output: Text = DEFAULT_RESULTS_PATH,
    kwargs: Optional[Dict] = None,
):
    import rasa.core.test
    import rasa.core.utils as core_utils
    from rasa.nlu import utils as nlu_utils
    from rasa.model import get_model
    from rasa.core.interpreter import NaturalLanguageInterpreter
    from rasa.core.agent import Agent

    _endpoints = core_utils.AvailableEndpoints.read_endpoints(endpoints)

    if kwargs is None:
        kwargs = {}

    if output:
        nlu_utils.create_dir(output)

    unpacked_model = get_model(model)
    if unpacked_model is None:
        print_error(
            "Unable to test: could not find a model. Use 'rasa train' to train a "
            "Rasa model."
        )
        return

    core_path, nlu_path = get_model_subdirectories(unpacked_model)

    if not os.path.exists(core_path):
        print_error(
            "Unable to test: could not find a Core model. Use 'rasa train' to "
            "train a model."
        )

    use_e2e = kwargs["e2e"] if "e2e" in kwargs else False

    _interpreter = RegexInterpreter()
    if use_e2e:
        if os.path.exists(nlu_path):
            _interpreter = NaturalLanguageInterpreter.create(nlu_path, _endpoints.nlu)
        else:
            print_warning(
                "No NLU model found. Using default 'RegexInterpreter' for end-to-end "
                "evaluation."
            )

    _agent = Agent.load(unpacked_model, interpreter=_interpreter)

    kwargs = minimal_kwargs(kwargs, rasa.core.test, ["stories", "agent"])

    loop = asyncio.get_event_loop()
    loop.run_until_complete(
        rasa.core.test(stories, _agent, out_directory=output, **kwargs)
    )


def test_nlu(model: Optional[Text], nlu_data: Optional[Text], kwargs: Optional[Dict]):
    from rasa.nlu.test import run_evaluation

    unpacked_model = get_model(model)

    if unpacked_model is None:
        print_error(
            "Could not find any model. Use 'rasa train nlu' to train an NLU model."
        )
        return

    nlu_model = os.path.join(unpacked_model, "nlu")

    if os.path.exists(nlu_model):
        kwargs = minimal_kwargs(kwargs, run_evaluation, ["data_path", "model"])
        run_evaluation(nlu_data, nlu_model, **kwargs)
    else:
        print_error(
            "Could not find any model. Use 'rasa train nlu' to train an NLU model."
        )


<<<<<<< HEAD
def test_compare_nlu(
    configs: List[Text],
    nlu: Text,
    output: Text,
    runs: int,
    exclusion_percentages: List[int],
):
    """Trains multiple models, compares them and saves the results."""
    from rasa.nlu.test import drop_intents_below_freq, run_evaluation
    from rasa.nlu.training_data import load_data
    from rasa.nlu.utils import write_to_file, write_json_to_file
    from rasa.utils.io import create_path
    from rasa.train import train_nlu
    from rasa.core.test import plot_curve
    from rasa.model import get_model

    data = load_data(nlu)
    data = drop_intents_below_freq(data, cutoff=5)

    create_path(output)

    bases = [os.path.basename(nlu_config) for nlu_config in configs]
    model_names = [os.path.splitext(base)[0] for base in bases]
    micros = dict((model_name, [[] for _ in range(runs)]) for model_name in model_names)

    for run in range(runs):

        print_info("Beginning comparison run {}/{}".format(run + 1, runs))
        train, test = data.train_test_split()

        run_path = os.path.join(output, "run_{}".format(run + 1))
        create_path(run_path)

        test_path = os.path.join(run_path, "test.md")
        create_path(test_path)

        write_to_file(test_path, test.as_markdown())
        intent_examples_present = []

        for percentage in exclusion_percentages:
            percent_string = "{}%_exclusion".format(percentage)

            _, train = train.train_test_split(percentage / 100)
            intent_examples_present.append(len(train.training_examples))

            out_path = os.path.join(run_path, percent_string)
            train_split_path = os.path.join(out_path, "train.md")
            create_path(train_split_path)

            write_to_file(train_split_path, train.as_markdown())

            for nlu_config, model_name in zip(configs, model_names):

                print_success(
                    "Evaluating config '{}' with {}".format(model_name, percent_string)
                )

                model_path = train_nlu(
                    nlu_config, train_split_path, out_path, fixed_model_name=model_name
                )

                model_path = os.path.join(get_model(model_path), "nlu/")

                report_path = os.path.join(out_path, "{}_report".format(model_name))
                errors_path = os.path.join(report_path, "errors.json")
                result = run_evaluation(
                    test_path, model_path, report=report_path, errors=errors_path
                )

                f1 = result["intent_evaluation"]["f1_score"]
                micros[model_name][run].append(f1)

    f1_path = os.path.join(output, "results.json")
    write_json_to_file(f1_path, micros)

    plot_curve(output, intent_examples_present, mode="nlu")


def test_nlu_with_cross_validation(config: Text, nlu: Text, folds: int):
=======
def test_nlu_with_cross_validation(config: Text, nlu: Text, kwargs: Optional[Dict]):
>>>>>>> 9bc75c04
    import rasa.nlu.config
    from rasa.nlu.test import (
        drop_intents_below_freq,
        cross_validate,
        return_results,
        return_entity_results,
    )

    kwargs = kwargs or {}
    folds = int(kwargs.get("folds", 3))
    nlu_config = rasa.nlu.config.load(config)
    data = rasa.nlu.training_data.load_data(nlu)
    data = drop_intents_below_freq(data, cutoff=folds)
    kwargs = minimal_kwargs(kwargs, cross_validate)
    results, entity_results = cross_validate(data, folds, nlu_config, **kwargs)
    logger.info("CV evaluation (n={})".format(folds))

    if any(results):
        logger.info("Intent evaluation results")
        return_results(results.train, "train")
        return_results(results.test, "test")
    if any(entity_results):
        logger.info("Entity evaluation results")
        return_entity_results(entity_results.train, "train")
        return_entity_results(entity_results.test, "test")


def copy_models_to_compare(models: List[str]) -> Text:
    models_dir = tempfile.mkdtemp()

    for i, model in enumerate(models):
        if os.path.exists(model) and os.path.isfile(model):
            path = os.path.join(models_dir, "model_" + str(i))
            unpack_model(model, path)
        else:
            logger.warning("Ignore '{}' as it is not a valid model file.".format(model))

    logger.debug("Unpacked models to compare to '{}'".format(models_dir))

    return models_dir<|MERGE_RESOLUTION|>--- conflicted
+++ resolved
@@ -130,7 +130,6 @@
         )
 
 
-<<<<<<< HEAD
 def test_compare_nlu(
     configs: List[Text],
     nlu: Text,
@@ -209,10 +208,7 @@
     plot_curve(output, intent_examples_present, mode="nlu")
 
 
-def test_nlu_with_cross_validation(config: Text, nlu: Text, folds: int):
-=======
 def test_nlu_with_cross_validation(config: Text, nlu: Text, kwargs: Optional[Dict]):
->>>>>>> 9bc75c04
     import rasa.nlu.config
     from rasa.nlu.test import (
         drop_intents_below_freq,
