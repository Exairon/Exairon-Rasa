import logging
from typing import List, Optional, Text, Tuple, Callable, Union, Any
import tensorflow as tf
import tensorflow_addons as tfa
import rasa.utils.tensorflow.crf
from tensorflow.python.keras.utils import control_flow_util
from tensorflow.python.keras import backend as K
from rasa.utils.tensorflow.constants import (
    SOFTMAX,
    MARGIN,
    COSINE,
    INNER,
    LINEAR_NORM,
    CROSS_ENTROPY,
)
from rasa.utils.tensorflow.exceptions import TFLayerConfigException

logger = logging.getLogger(__name__)

# https://github.com/tensorflow/addons#gpu-and-cpu-custom-ops-1
tfa.options.TF_ADDONS_PY_OPS = True


class SparseDropout(tf.keras.layers.Dropout):
    """Applies Dropout to the input.

    Dropout consists in randomly setting
    a fraction `rate` of input units to 0 at each update during training time,
    which helps prevent overfitting.

    Arguments:
        rate: Float between 0 and 1; fraction of the input units to drop.
    """

    def call(
        self, inputs: tf.SparseTensor, training: Optional[Union[tf.Tensor, bool]] = None
    ) -> tf.SparseTensor:
        """Apply dropout to sparse inputs.

        Arguments:
            inputs: Input sparse tensor (of any rank).
            training: Python boolean indicating whether the layer should behave in
                training mode (adding dropout) or in inference mode (doing nothing).

        Returns:
            Output of dropout layer.

        Raises:
            A ValueError if inputs is not a sparse tensor
        """

        if not isinstance(inputs, tf.SparseTensor):
            raise ValueError("Input tensor should be sparse.")

        if training is None:
            training = K.learning_phase()

        def dropped_inputs() -> tf.SparseTensor:
            to_retain_prob = tf.random.uniform(
                tf.shape(inputs.values), 0, 1, inputs.values.dtype
            )
            to_retain = tf.greater_equal(to_retain_prob, self.rate)
            return tf.sparse.retain(inputs, to_retain)

        outputs = control_flow_util.smart_cond(
            training, dropped_inputs, lambda: tf.identity(inputs)
        )
        # need to explicitly recreate sparse tensor, because otherwise the shape
        # information will be lost after `retain`
        # noinspection PyProtectedMember
        return tf.SparseTensor(outputs.indices, outputs.values, inputs._dense_shape)


class DenseForSparse(tf.keras.layers.Dense):
    """Dense layer for sparse input tensor.

    Just your regular densely-connected NN layer but for sparse tensors.

    `Dense` implements the operation:
    `output = activation(dot(input, kernel) + bias)`
    where `activation` is the element-wise activation function
    passed as the `activation` argument, `kernel` is a weights matrix
    created by the layer, and `bias` is a bias vector created by the layer
    (only applicable if `use_bias` is `True`).

    Note: If the input to the layer has a rank greater than 2, then
    it is flattened prior to the initial dot product with `kernel`.

    Arguments:
        units: Positive integer, dimensionality of the output space.
            activation: Activation function to use.
            If you don't specify anything, no activation is applied
            (ie. "linear" activation: `a(x) = x`).
        use_bias: Boolean, whether the layer uses a bias vector.
        kernel_initializer: Initializer for the `kernel` weights matrix.
        bias_initializer: Initializer for the bias vector.
        reg_lambda: Float, regularization factor.
        bias_regularizer: Regularizer function applied to the bias vector.
        activity_regularizer: Regularizer function applied to
            the output of the layer (its "activation")..
        kernel_constraint: Constraint function applied to
            the `kernel` weights matrix.
        bias_constraint: Constraint function applied to the bias vector.

    Input shape:
        N-D tensor with shape: `(batch_size, ..., input_dim)`.
        The most common situation would be
        a 2D input with shape `(batch_size, input_dim)`.

    Output shape:
        N-D tensor with shape: `(batch_size, ..., units)`.
        For instance, for a 2D input with shape `(batch_size, input_dim)`,
        the output would have shape `(batch_size, units)`.
    """

    def __init__(self, reg_lambda: float = 0, **kwargs: Any) -> None:
        if reg_lambda > 0:
            regularizer = tf.keras.regularizers.l2(reg_lambda)
        else:
            regularizer = None

        super().__init__(kernel_regularizer=regularizer, **kwargs)

    def call(self, inputs: tf.SparseTensor) -> tf.Tensor:
        """Apply dense layer to sparse inputs.

        Arguments:
            inputs: Input sparse tensor (of any rank).

        Returns:
            Output of dense layer.

        Raises:
            A ValueError if inputs is not a sparse tensor
        """
        if not isinstance(inputs, tf.SparseTensor):
            raise ValueError("Input tensor should be sparse.")

        # outputs will be 2D
        outputs = tf.sparse.sparse_dense_matmul(
            tf.sparse.reshape(inputs, [-1, tf.shape(inputs)[-1]]), self.kernel
        )

        if len(inputs.shape) == 3:
            # reshape back
            outputs = tf.reshape(
                outputs, (tf.shape(inputs)[0], tf.shape(inputs)[1], self.units)
            )

        if self.use_bias:
            outputs = tf.nn.bias_add(outputs, self.bias)
        if self.activation is not None:
            return self.activation(outputs)
        return outputs


class RandomlyConnectedDense(tf.keras.layers.Dense):
    """Layer with dense ouputs that are connected to a random subset of inputs.

    `RandomlyConnectedDense` implements the operation:
    `output = activation(dot(input, kernel) + bias)`
    where `activation` is the element-wise activation function
    passed as the `activation` argument, `kernel` is a weights matrix
    created by the layer, and `bias` is a bias vector created by the layer
    (only applicable if `use_bias` is `True`).
    It creates `kernel_mask` to set a fraction of the `kernel` weights to zero.

    Note: If the input to the layer has a rank greater than 2, then
    it is flattened prior to the initial dot product with `kernel`.

    The output is guaranteed to be dense (each output is connected to at least one
    input), and no input is disconnected (each input is connected to at least one
    output).

    At `density = 0.0` the number of trainable weights is `max(input_size, units)`. At
    `density = 1.0` this layer is equivalent to `tf.keras.layers.Dense`.

    Input shape:
        N-D tensor with shape: `(batch_size, ..., input_dim)`.
        The most common situation would be
        a 2D input with shape `(batch_size, input_dim)`.

    Output shape:
        N-D tensor with shape: `(batch_size, ..., units)`.
        For instance, for a 2D input with shape `(batch_size, input_dim)`,
        the output would have shape `(batch_size, units)`.
    """

    def __init__(self, density: float = 0.2, **kwargs: Any) -> None:
        """Declares instance variables with default values.

        Args:
            density: Float between 0 and 1. Approximate fraction of trainable weights.
            units: Positive integer, dimensionality of the output space.
            activation: Activation function to use.
                If you don't specify anything, no activation is applied
                (ie. "linear" activation: `a(x) = x`).
            use_bias: Boolean, whether the layer uses a bias vector.
            kernel_initializer: Initializer for the `kernel` weights matrix.
            bias_initializer: Initializer for the bias vector.
            kernel_regularizer: Regularizer function applied to
                the `kernel` weights matrix.
            bias_regularizer: Regularizer function applied to the bias vector.
            activity_regularizer: Regularizer function applied to
                the output of the layer (its "activation")..
            kernel_constraint: Constraint function applied to
                the `kernel` weights matrix.
            bias_constraint: Constraint function applied to the bias vector.
        """
        super().__init__(**kwargs)

        if density < 0.0 or density > 1.0:
            raise TFLayerConfigException("Layer density must be in [0, 1].")

        self.density = density

    def build(self, input_shape: tf.TensorShape) -> None:
        """Prepares the kernel mask.

        Args:
            input_shape: Shape of the inputs to this layer
        """
        super().build(input_shape)

        if self.density == 1.0:
            self.kernel_mask = None
            return

        # Construct mask with given density and guarantee that every output is
        # connected to at least one input
        kernel_mask = self._minimal_mask() + self._random_mask()

        # We might accidently have added a random connection on top of
        # a fixed connection
        kernel_mask = tf.clip_by_value(kernel_mask, 0, 1)

        self.kernel_mask = tf.Variable(
            initial_value=kernel_mask, trainable=False, name="kernel_mask"
        )

    def _random_mask(self) -> tf.Tensor:
        """Creates a random matrix with `num_ones` 1s and 0s otherwise.

        Returns:
            A random mask matrix
        """
        mask = tf.random.uniform(tf.shape(self.kernel), 0, 1)
        mask = tf.cast(tf.math.less(mask, self.density), self.kernel.dtype)
        return mask

    def _minimal_mask(self) -> tf.Tensor:
        """Creates a matrix with a minimal number of 1s to connect everythinig.

        If num_rows == num_cols, this creates the identity matrix.
        If num_rows > num_cols, this creates
            1 0 0 0
            0 1 0 0
            0 0 1 0
            0 0 0 1
            1 0 0 0
            0 1 0 0
            0 0 1 0
            . . . .
            . . . .
            . . . .
        If num_rows < num_cols, this creates
            1 0 0 1 0 0 1 ...
            0 1 0 0 1 0 0 ...
            0 0 1 0 0 1 0 ...

        Returns:
            A tiled and croped identity matrix.
        """
        kernel_shape = tf.shape(self.kernel)
        num_rows = kernel_shape[0]
        num_cols = kernel_shape[1]
        short_dimension = tf.minimum(num_rows, num_cols)

        mask = tf.tile(
            tf.eye(short_dimension, dtype=self.kernel.dtype),
            [
                tf.math.ceil(num_rows / short_dimension),
                tf.math.ceil(num_cols / short_dimension),
            ],
        )[:num_rows, :num_cols]

        return mask

    def call(self, inputs: tf.Tensor) -> tf.Tensor:
        """Processes the given inputs.

        Args:
            inputs: What goes into this layer

        Returns:
            The processed inputs.
        """
        if self.density < 1.0:
            # Set fraction of the `kernel` weights to zero according to precomputed mask
            self.kernel.assign(self.kernel * self.kernel_mask)
        return super().call(inputs)


class Ffnn(tf.keras.layers.Layer):
    """Feed-forward network layer.

    Arguments:
        layer_sizes: List of integers with dimensionality of the layers.
        dropout_rate: Float between 0 and 1; fraction of the input units to drop.
        reg_lambda: Float, regularization factor.
        density: Float between 0 and 1. Approximate fraction of trainable weights.
        layer_name_suffix: Text added to the name of the layers.

    Input shape:
        N-D tensor with shape: `(batch_size, ..., input_dim)`.
        The most common situation would be
        a 2D input with shape `(batch_size, input_dim)`.

    Output shape:
        N-D tensor with shape: `(batch_size, ..., layer_sizes[-1])`.
        For instance, for a 2D input with shape `(batch_size, input_dim)`,
        the output would have shape `(batch_size, layer_sizes[-1])`.
    """

    def __init__(
        self,
        layer_sizes: List[int],
        dropout_rate: float,
        reg_lambda: float,
        density: float,
        layer_name_suffix: Text,
    ) -> None:
        super().__init__(name=f"ffnn_{layer_name_suffix}")

        l2_regularizer = tf.keras.regularizers.l2(reg_lambda)
        self._ffn_layers = []
        for i, layer_size in enumerate(layer_sizes):
            self._ffn_layers.append(
                RandomlyConnectedDense(
                    units=layer_size,
<<<<<<< HEAD
                    sparsity=sparsity,
                    activation=tf.nn.gelu,
=======
                    density=density,
                    activation=tfa.activations.gelu,
>>>>>>> a3d0f6ed
                    kernel_regularizer=l2_regularizer,
                    name=f"hidden_layer_{layer_name_suffix}_{i}",
                )
            )
            self._ffn_layers.append(tf.keras.layers.Dropout(dropout_rate))

    def call(
        self, x: tf.Tensor, training: Optional[Union[tf.Tensor, bool]] = None
    ) -> tf.Tensor:
        for layer in self._ffn_layers:
            x = layer(x, training=training)

        return x


class Embed(tf.keras.layers.Layer):
    """Dense embedding layer.

    Input shape:
        N-D tensor with shape: `(batch_size, ..., input_dim)`.
        The most common situation would be
        a 2D input with shape `(batch_size, input_dim)`.

    Output shape:
        N-D tensor with shape: `(batch_size, ..., embed_dim)`.
        For instance, for a 2D input with shape `(batch_size, input_dim)`,
        the output would have shape `(batch_size, embed_dim)`.
    """

    def __init__(
        self, embed_dim: int, reg_lambda: float, layer_name_suffix: Text
    ) -> None:
        """Initialize layer.

        Args:
            embed_dim: Dimensionality of the output space.
            reg_lambda: Regularization factor.
            layer_name_suffix: Text added to the name of the layers.
        """
        super().__init__(name=f"embed_{layer_name_suffix}")

        regularizer = tf.keras.regularizers.l2(reg_lambda)
        self._dense = tf.keras.layers.Dense(
            units=embed_dim,
            activation=None,
            kernel_regularizer=regularizer,
            name=f"embed_layer_{layer_name_suffix}",
        )

    # noinspection PyMethodOverriding
    def call(self, x: tf.Tensor) -> tf.Tensor:
        """Apply dense layer."""
        x = self._dense(x)
        return x


class InputMask(tf.keras.layers.Layer):
    """The layer that masks 15% of the input.

    Input shape:
        N-D tensor with shape: `(batch_size, ..., input_dim)`.
        The most common situation would be
        a 2D input with shape `(batch_size, input_dim)`.

    Output shape:
        N-D tensor with shape: `(batch_size, ..., input_dim)`.
        For instance, for a 2D input with shape `(batch_size, input_dim)`,
        the output would have shape `(batch_size, input_dim)`.
    """

    def __init__(self, *args: Any, **kwargs: Any) -> None:
        super().__init__(*args, **kwargs)

        self._masking_prob = 0.85
        self._mask_vector_prob = 0.7
        self._random_vector_prob = 0.1

    def build(self, input_shape: tf.TensorShape) -> None:
        self.mask_vector = self.add_weight(
            shape=(1, 1, input_shape[-1]), name="mask_vector"
        )
        self.built = True

    # noinspection PyMethodOverriding
    def call(
        self,
        x: tf.Tensor,
        mask: tf.Tensor,
        training: Optional[Union[tf.Tensor, bool]] = None,
    ) -> Tuple[tf.Tensor, tf.Tensor]:
        """Randomly mask input sequences.

        Arguments:
            x: Input sequence tensor of rank 3.
            mask: A tensor representing sequence mask,
                contains `1` for inputs and `0` for padding.
            training: Python boolean indicating whether the layer should behave in
                training mode (mask inputs) or in inference mode (doing nothing).

        Returns:
            A tuple of masked inputs and boolean mask.
        """

        if training is None:
            training = K.learning_phase()

        lm_mask_prob = tf.random.uniform(tf.shape(mask), 0, 1, mask.dtype) * mask
        lm_mask_bool = tf.greater_equal(lm_mask_prob, self._masking_prob)

        def x_masked() -> tf.Tensor:
            x_random_pad = tf.random.uniform(
                tf.shape(x), tf.reduce_min(x), tf.reduce_max(x), x.dtype
            ) * (1 - mask)
            # shuffle over batch dim
            x_shuffle = tf.random.shuffle(x * mask + x_random_pad)

            # shuffle over sequence dim
            x_shuffle = tf.transpose(x_shuffle, [1, 0, 2])
            x_shuffle = tf.random.shuffle(x_shuffle)
            x_shuffle = tf.transpose(x_shuffle, [1, 0, 2])

            # shuffle doesn't support backprop
            x_shuffle = tf.stop_gradient(x_shuffle)

            mask_vector = tf.tile(self.mask_vector, (tf.shape(x)[0], tf.shape(x)[1], 1))

            other_prob = tf.random.uniform(tf.shape(mask), 0, 1, mask.dtype)
            other_prob = tf.tile(other_prob, (1, 1, x.shape[-1]))
            x_other = tf.where(
                other_prob < self._mask_vector_prob,
                mask_vector,
                tf.where(
                    other_prob < self._mask_vector_prob + self._random_vector_prob,
                    x_shuffle,
                    x,
                ),
            )

            return tf.where(tf.tile(lm_mask_bool, (1, 1, x.shape[-1])), x_other, x)

        return (
            control_flow_util.smart_cond(training, x_masked, lambda: tf.identity(x)),
            lm_mask_bool,
        )


def _scale_loss(log_likelihood: tf.Tensor) -> tf.Tensor:
    """Creates scaling loss coefficient depending on the prediction probability.

    Arguments:
        log_likelihood: a tensor, log-likelihood of prediction

    Returns:
        Scaling tensor.
    """

    p = tf.math.exp(log_likelihood)
    # only scale loss if some examples are already learned
    return tf.cond(
        tf.reduce_max(p) > 0.5,
        lambda: tf.stop_gradient(tf.pow((1 - p) / 0.5, 4)),
        lambda: tf.ones_like(p),
    )


class CRF(tf.keras.layers.Layer):
    """CRF layer.

    Arguments:
        num_tags: Positive integer, number of tags.
        reg_lambda: Float; regularization factor.
        name: Optional name of the layer.
    """

    def __init__(
        self,
        num_tags: int,
        reg_lambda: float,
        scale_loss: bool,
        name: Optional[Text] = None,
    ) -> None:
        super().__init__(name=name)
        self.num_tags = num_tags
        self.scale_loss = scale_loss
        self.transition_regularizer = tf.keras.regularizers.l2(reg_lambda)
        self.f1_score_metric = tfa.metrics.F1Score(
            num_classes=num_tags - 1,  # `0` prediction is not a prediction
            average="micro",
        )

    def build(self, input_shape: tf.TensorShape) -> None:
        # the weights should be created in `build` to apply random_seed
        self.transition_params = self.add_weight(
            shape=(self.num_tags, self.num_tags),
            regularizer=self.transition_regularizer,
            name="transitions",
        )
        self.built = True

    # noinspection PyMethodOverriding
    def call(
        self, logits: tf.Tensor, sequence_lengths: tf.Tensor
    ) -> Tuple[tf.Tensor, tf.Tensor]:
        """Decodes the highest scoring sequence of tags.

        Arguments:
            logits: A [batch_size, max_seq_len, num_tags] tensor of
                unary potentials.
            sequence_lengths: A [batch_size] vector of true sequence lengths.

        Returns:
            A [batch_size, max_seq_len] matrix, with dtype `tf.int32`.
            Contains the highest scoring tag indices.
            A [batch_size, max_seq_len] matrix, with dtype `tf.float32`.
            Contains the confidence values of the highest scoring tag indices.
        """
        predicted_ids, scores, _ = rasa.utils.tensorflow.crf.crf_decode(
            logits, self.transition_params, sequence_lengths
        )
        # set prediction index for padding to `0`
        mask = tf.sequence_mask(
            sequence_lengths,
            maxlen=tf.shape(predicted_ids)[1],
            dtype=predicted_ids.dtype,
        )

        confidence_values = scores * tf.cast(mask, tf.float32)
        predicted_ids = predicted_ids * mask

        return predicted_ids, confidence_values

    def loss(
        self, logits: tf.Tensor, tag_indices: tf.Tensor, sequence_lengths: tf.Tensor
    ) -> tf.Tensor:
        """Computes the log-likelihood of tag sequences in a CRF.

        Arguments:
            logits: A [batch_size, max_seq_len, num_tags] tensor of unary potentials
                to use as input to the CRF layer.
            tag_indices: A [batch_size, max_seq_len] matrix of tag indices for which
                we compute the log-likelihood.
            sequence_lengths: A [batch_size] vector of true sequence lengths.

        Returns:
            Negative mean log-likelihood of all examples,
            given the sequence of tag indices.
        """

        log_likelihood, _ = tfa.text.crf.crf_log_likelihood(
            logits, tag_indices, sequence_lengths, self.transition_params
        )
        loss = -log_likelihood
        if self.scale_loss:
            loss *= _scale_loss(log_likelihood)

        return tf.reduce_mean(loss)

    def f1_score(
        self, tag_ids: tf.Tensor, pred_ids: tf.Tensor, mask: tf.Tensor
    ) -> tf.Tensor:
        """Calculates f1 score for train predictions"""

        mask_bool = tf.cast(mask[:, :, 0], tf.bool)

        # pick only non padding values and flatten sequences
        tag_ids_flat = tf.boolean_mask(tag_ids, mask_bool)
        pred_ids_flat = tf.boolean_mask(pred_ids, mask_bool)

        # set `0` prediction to not a prediction
        num_tags = self.num_tags - 1

        tag_ids_flat_one_hot = tf.one_hot(tag_ids_flat - 1, num_tags)
        pred_ids_flat_one_hot = tf.one_hot(pred_ids_flat - 1, num_tags)

        return self.f1_score_metric(tag_ids_flat_one_hot, pred_ids_flat_one_hot)


class DotProductLoss(tf.keras.layers.Layer):
    """Dot-product loss layer."""

    def __init__(
        self,
        num_neg: int,
        loss_type: Text,
        mu_pos: float,
        mu_neg: float,
        use_max_sim_neg: bool,
        neg_lambda: float,
        scale_loss: bool,
        similarity_type: Text,
        name: Optional[Text] = None,
        same_sampling: bool = False,
        constrain_similarities: bool = True,
        model_confidence: Text = SOFTMAX,
    ) -> None:
        """Declare instance variables with default values.

        Args:
            num_neg: Positive integer, the number of incorrect labels;
                the algorithm will minimize their similarity to the input.
            loss_type: The type of the loss function, either 'cross_entropy' or
                'margin'.
            mu_pos: Float, indicates how similar the algorithm should
                try to make embedding vectors for correct labels;
                should be 0.0 < ... < 1.0 for 'cosine' similarity type.
            mu_neg: Float, maximum negative similarity for incorrect labels,
                should be -1.0 < ... < 1.0 for 'cosine' similarity type.
            use_max_sim_neg: Boolean, if 'True' the algorithm only minimizes
                maximum similarity over incorrect intent labels,
                used only if 'loss_type' is set to 'margin'.
            neg_lambda: Float, the scale of how important is to minimize
                the maximum similarity between embeddings of different labels,
                used only if 'loss_type' is set to 'margin'.
            scale_loss: Boolean, if 'True' scale loss inverse proportionally to
                the confidence of the correct prediction.
            similarity_type: Similarity measure to use, either 'cosine' or 'inner'.
            name: Optional name of the layer.
            same_sampling: Boolean, if 'True' sample same negative labels
                for the whole batch.
            constrain_similarities: Boolean, if 'True' applies sigmoid on all
                similarity terms and adds to the loss function to
                ensure that similarity values are approximately bounded.
                Used inside _loss_cross_entropy() only.
            model_confidence: Model confidence to be returned during inference.
                Possible values - 'softmax' and 'linear_norm'.

        Raises:
            LayerConfigException: When `similarity_type` is not one of 'cosine' or
                'inner'.
        """
        super().__init__(name=name)
        self.num_neg = num_neg
        self.loss_type = loss_type
        self.mu_pos = mu_pos
        self.mu_neg = mu_neg
        self.use_max_sim_neg = use_max_sim_neg
        self.neg_lambda = neg_lambda
        self.scale_loss = scale_loss
        self.same_sampling = same_sampling
        self.constrain_similarities = constrain_similarities
        self.model_confidence = model_confidence
        self.similarity_type = similarity_type
        if self.similarity_type not in {COSINE, INNER}:
            raise TFLayerConfigException(
                f"Wrong similarity type '{self.similarity_type}', "
                f"should be '{COSINE}' or '{INNER}'."
            )

    @staticmethod
    def _make_flat(x: tf.Tensor) -> tf.Tensor:
        """Make tensor 2D."""

        return tf.reshape(x, (-1, x.shape[-1]))

    def _random_indices(
        self, batch_size: tf.Tensor, total_candidates: tf.Tensor
    ) -> tf.Tensor:
        return tf.random.uniform(
            shape=(batch_size, self.num_neg), maxval=total_candidates, dtype=tf.int32
        )

    @staticmethod
    def _sample_idxs(batch_size: tf.Tensor, x: tf.Tensor, idxs: tf.Tensor) -> tf.Tensor:
        """Sample negative examples for given indices"""

        tiled = tf.tile(tf.expand_dims(x, 0), (batch_size, 1, 1))

        return tf.gather(tiled, idxs, batch_dims=1)

    def _get_bad_mask(
        self, labels: tf.Tensor, target_labels: tf.Tensor, idxs: tf.Tensor
    ) -> tf.Tensor:
        """Calculate bad mask for given indices.

        Checks that input features are different for positive negative samples.
        """

        pos_labels = tf.expand_dims(target_labels, axis=-2)
        neg_labels = self._sample_idxs(tf.shape(target_labels)[0], labels, idxs)

        return tf.cast(
            tf.reduce_all(tf.equal(neg_labels, pos_labels), axis=-1), pos_labels.dtype
        )

    def _get_negs(
        self, embeds: tf.Tensor, labels: tf.Tensor, target_labels: tf.Tensor
    ) -> Tuple[tf.Tensor, tf.Tensor]:
        """Get negative examples from given tensor."""

        embeds_flat = self._make_flat(embeds)
        labels_flat = self._make_flat(labels)
        target_labels_flat = self._make_flat(target_labels)

        total_candidates = tf.shape(embeds_flat)[0]
        target_size = tf.shape(target_labels_flat)[0]

        neg_ids = self._random_indices(target_size, total_candidates)

        neg_embeds = self._sample_idxs(target_size, embeds_flat, neg_ids)
        bad_negs = self._get_bad_mask(labels_flat, target_labels_flat, neg_ids)

        # check if inputs have sequence dimension
        if len(target_labels.shape) == 3:
            # tensors were flattened for sampling, reshape back
            # add sequence dimension if it was present in the inputs
            target_shape = tf.shape(target_labels)
            neg_embeds = tf.reshape(
                neg_embeds, (target_shape[0], target_shape[1], -1, embeds.shape[-1])
            )
            bad_negs = tf.reshape(bad_negs, (target_shape[0], target_shape[1], -1))

        return neg_embeds, bad_negs

    def _sample_negatives(
        self,
        inputs_embed: tf.Tensor,
        labels_embed: tf.Tensor,
        labels: tf.Tensor,
        all_labels_embed: tf.Tensor,
        all_labels: tf.Tensor,
    ) -> Tuple[tf.Tensor, tf.Tensor, tf.Tensor, tf.Tensor, tf.Tensor, tf.Tensor]:
        """Sample negative examples."""

        pos_inputs_embed = tf.expand_dims(inputs_embed, axis=-2)
        pos_labels_embed = tf.expand_dims(labels_embed, axis=-2)

        # sample negative inputs
        neg_inputs_embed, inputs_bad_negs = self._get_negs(inputs_embed, labels, labels)
        # sample negative labels
        neg_labels_embed, labels_bad_negs = self._get_negs(
            all_labels_embed, all_labels, labels
        )
        return (
            pos_inputs_embed,
            pos_labels_embed,
            neg_inputs_embed,
            neg_labels_embed,
            inputs_bad_negs,
            labels_bad_negs,
        )

    def sim(
        self, a: tf.Tensor, b: tf.Tensor, mask: Optional[tf.Tensor] = None
    ) -> tf.Tensor:
        """Calculate similarity between given tensors."""
        if self.similarity_type == COSINE:
            a = tf.nn.l2_normalize(a, axis=-1)
            b = tf.nn.l2_normalize(b, axis=-1)
        sim = tf.reduce_sum(a * b, axis=-1)
        if mask is not None:
            sim *= tf.expand_dims(mask, 2)

        return sim

    def similarity_confidence_from_embeddings(
        self,
        input_embeddings: tf.Tensor,
        label_embeddings: tf.Tensor,
        mask: Optional[tf.Tensor] = None,
    ) -> Tuple[tf.Tensor, tf.Tensor]:
        """Computes similarity.

        Calculates similary between input and label embeddings and model's confidence.

        First compute the similarity from embeddings and then apply an activation
        function if needed to get the confidence.

        Args:
            input_embeddings: Embeddings of input.
            label_embeddings: Embeddings of labels.
            mask: Mask over input and output sequence.

        Returns:
            similarity between input and label embeddings and model's prediction
            confidence for each label.
        """
        similarities = self.sim(input_embeddings, label_embeddings, mask)
        confidences = similarities
        if self.model_confidence == SOFTMAX:
            confidences = tf.nn.softmax(similarities)
        if self.model_confidence == LINEAR_NORM:
            # Clip negative values to 0 and linearly normalize to bring the predictions
            # in the range [0,1].
            clipped_similarities = tf.nn.relu(similarities)
            confidences = clipped_similarities / tf.reduce_sum(
                clipped_similarities, axis=-1
            )
        return similarities, confidences

    def _train_sim(
        self,
        pos_inputs_embed: tf.Tensor,
        pos_labels_embed: tf.Tensor,
        neg_inputs_embed: tf.Tensor,
        neg_labels_embed: tf.Tensor,
        inputs_bad_negs: tf.Tensor,
        labels_bad_negs: tf.Tensor,
        mask: Optional[tf.Tensor],
    ) -> Tuple[tf.Tensor, tf.Tensor, tf.Tensor, tf.Tensor, tf.Tensor]:
        """Define similarity."""

        # calculate similarity with several
        # embedded actions for the loss
        neg_inf = tf.constant(-1e9)

        sim_pos = self.sim(pos_inputs_embed, pos_labels_embed, mask)
        sim_neg_il = (
            self.sim(pos_inputs_embed, neg_labels_embed, mask)
            + neg_inf * labels_bad_negs
        )
        sim_neg_ll = (
            self.sim(pos_labels_embed, neg_labels_embed, mask)
            + neg_inf * labels_bad_negs
        )
        sim_neg_ii = (
            self.sim(pos_inputs_embed, neg_inputs_embed, mask)
            + neg_inf * inputs_bad_negs
        )
        sim_neg_li = (
            self.sim(pos_labels_embed, neg_inputs_embed, mask)
            + neg_inf * inputs_bad_negs
        )

        # output similarities between user input and bot actions
        # and similarities between bot actions and similarities between user inputs
        return sim_pos, sim_neg_il, sim_neg_ll, sim_neg_ii, sim_neg_li

    @staticmethod
    def _calc_accuracy(sim_pos: tf.Tensor, sim_neg: tf.Tensor) -> tf.Tensor:
        """Calculate accuracy."""

        max_all_sim = tf.reduce_max(tf.concat([sim_pos, sim_neg], axis=-1), axis=-1)
        return tf.reduce_mean(
            tf.cast(
                tf.math.equal(max_all_sim, tf.squeeze(sim_pos, axis=-1)), tf.float32
            )
        )

    def _loss_margin(
        self,
        sim_pos: tf.Tensor,
        sim_neg_il: tf.Tensor,
        sim_neg_ll: tf.Tensor,
        sim_neg_ii: tf.Tensor,
        sim_neg_li: tf.Tensor,
        mask: Optional[tf.Tensor],
    ) -> tf.Tensor:
        """Define max margin loss."""

        # loss for maximizing similarity with correct action
        loss = tf.maximum(0.0, self.mu_pos - tf.squeeze(sim_pos, axis=-1))

        # loss for minimizing similarity with `num_neg` incorrect actions
        if self.use_max_sim_neg:
            # minimize only maximum similarity over incorrect actions
            max_sim_neg_il = tf.reduce_max(sim_neg_il, axis=-1)
            loss += tf.maximum(0.0, self.mu_neg + max_sim_neg_il)
        else:
            # minimize all similarities with incorrect actions
            max_margin = tf.maximum(0.0, self.mu_neg + sim_neg_il)
            loss += tf.reduce_sum(max_margin, axis=-1)

        # penalize max similarity between pos bot and neg bot embeddings
        max_sim_neg_ll = tf.maximum(
            0.0, self.mu_neg + tf.reduce_max(sim_neg_ll, axis=-1)
        )
        loss += max_sim_neg_ll * self.neg_lambda

        # penalize max similarity between pos dial and neg dial embeddings
        max_sim_neg_ii = tf.maximum(
            0.0, self.mu_neg + tf.reduce_max(sim_neg_ii, axis=-1)
        )
        loss += max_sim_neg_ii * self.neg_lambda

        # penalize max similarity between pos bot and neg dial embeddings
        max_sim_neg_li = tf.maximum(
            0.0, self.mu_neg + tf.reduce_max(sim_neg_li, axis=-1)
        )
        loss += max_sim_neg_li * self.neg_lambda

        if mask is not None:
            # mask loss for different length sequences
            loss *= mask
            # average the loss over sequence length
            loss = tf.reduce_sum(loss, axis=-1) / tf.reduce_sum(mask, axis=1)

        # average the loss over the batch
        loss = tf.reduce_mean(loss)

        return loss

    def _loss_cross_entropy(
        self,
        sim_pos: tf.Tensor,
        sim_neg_il: tf.Tensor,
        sim_neg_ll: tf.Tensor,
        sim_neg_ii: tf.Tensor,
        sim_neg_li: tf.Tensor,
        mask: Optional[tf.Tensor],
    ) -> tf.Tensor:
        """Defines cross entropy loss."""
        loss = self._compute_softmax_loss(
            sim_pos, sim_neg_il, sim_neg_ll, sim_neg_ii, sim_neg_li
        )

        if self.constrain_similarities:
            loss += self._compute_sigmoid_loss(
                sim_pos, sim_neg_il, sim_neg_ll, sim_neg_ii, sim_neg_li
            )

        if self.scale_loss:
            # in case of cross entropy log_likelihood = -loss
            loss *= _scale_loss(-loss)

        if mask is not None:
            loss *= mask

        if len(loss.shape) == 2:
            # average over the sequence
            if mask is not None:
                loss = tf.reduce_sum(loss, axis=-1) / tf.reduce_sum(mask, axis=-1)
            else:
                loss = tf.reduce_mean(loss, axis=-1)

        # average the loss over the batch
        return tf.reduce_mean(loss)

    @staticmethod
    def _compute_sigmoid_loss(
        sim_pos: tf.Tensor,
        sim_neg_il: tf.Tensor,
        sim_neg_ll: tf.Tensor,
        sim_neg_ii: tf.Tensor,
        sim_neg_li: tf.Tensor,
    ) -> tf.Tensor:
        # Constrain similarity values in a range by applying sigmoid
        # on them individually so that they saturate at extreme values.
        sigmoid_logits = tf.concat(
            [sim_pos, sim_neg_il, sim_neg_ll, sim_neg_ii, sim_neg_li], axis=-1
        )
        sigmoid_labels = tf.concat(
            [
                tf.ones_like(sigmoid_logits[..., :1]),
                tf.zeros_like(sigmoid_logits[..., 1:]),
            ],
            axis=-1,
        )
        sigmoid_loss = tf.nn.sigmoid_cross_entropy_with_logits(
            labels=sigmoid_labels, logits=sigmoid_logits
        )
        # average over logits axis
        return tf.reduce_mean(sigmoid_loss, axis=-1)

    def _compute_softmax_loss(
        self,
        sim_pos: tf.Tensor,
        sim_neg_il: tf.Tensor,
        sim_neg_ll: tf.Tensor,
        sim_neg_ii: tf.Tensor,
        sim_neg_li: tf.Tensor,
    ) -> tf.Tensor:
        # Similarity terms between input and label should be optimized relative
        # to each other and hence use them as logits for softmax term
        softmax_logits = tf.concat([sim_pos, sim_neg_il, sim_neg_li], axis=-1)
        if not self.constrain_similarities:
            # Concatenate other similarity terms as well. Due to this,
            # similarity values between input and label may not be
            # approximately bounded in a defined range.
            softmax_logits = tf.concat(
                [softmax_logits, sim_neg_ii, sim_neg_ll], axis=-1
            )
        # create label_ids for softmax
        softmax_label_ids = tf.zeros_like(softmax_logits[..., 0], tf.int32)
        softmax_loss = tf.nn.sparse_softmax_cross_entropy_with_logits(
            labels=softmax_label_ids, logits=softmax_logits
        )
        return softmax_loss

    @property
    def _chosen_loss(self) -> Callable:
        """Use loss depending on given option."""
        if self.loss_type == MARGIN:
            return self._loss_margin
        elif self.loss_type == CROSS_ENTROPY:
            return self._loss_cross_entropy
        else:
            raise TFLayerConfigException(
                f"Wrong loss type '{self.loss_type}', "
                f"should be '{MARGIN}' or '{CROSS_ENTROPY}'"
            )

    # noinspection PyMethodOverriding
    def call(
        self,
        inputs_embed: tf.Tensor,
        labels_embed: tf.Tensor,
        labels: tf.Tensor,
        all_labels_embed: tf.Tensor,
        all_labels: tf.Tensor,
        mask: Optional[tf.Tensor] = None,
    ) -> Tuple[tf.Tensor, tf.Tensor]:
        """Calculate loss and accuracy.

        Arguments:
            inputs_embed: Embedding tensor for the batch inputs.
            labels_embed: Embedding tensor for the batch labels.
            labels: Tensor representing batch labels.
            all_labels_embed: Embedding tensor for the all labels.
            all_labels: Tensor representing all labels.
            mask: Optional tensor representing sequence mask,
                contains `1` for inputs and `0` for padding.

        Returns:
            loss: Total loss.
            accuracy: Training accuracy.
        """
        (
            pos_inputs_embed,
            pos_labels_embed,
            neg_inputs_embed,
            neg_labels_embed,
            inputs_bad_negs,
            labels_bad_negs,
        ) = self._sample_negatives(
            inputs_embed, labels_embed, labels, all_labels_embed, all_labels
        )

        # calculate similarities
        sim_pos, sim_neg_il, sim_neg_ll, sim_neg_ii, sim_neg_li = self._train_sim(
            pos_inputs_embed,
            pos_labels_embed,
            neg_inputs_embed,
            neg_labels_embed,
            inputs_bad_negs,
            labels_bad_negs,
            mask,
        )

        accuracy = self._calc_accuracy(sim_pos, sim_neg_il)

        loss = self._chosen_loss(
            sim_pos, sim_neg_il, sim_neg_ll, sim_neg_ii, sim_neg_li, mask
        )

        return loss, accuracy<|MERGE_RESOLUTION|>--- conflicted
+++ resolved
@@ -338,13 +338,8 @@
             self._ffn_layers.append(
                 RandomlyConnectedDense(
                     units=layer_size,
-<<<<<<< HEAD
-                    sparsity=sparsity,
+                    density=density,
                     activation=tf.nn.gelu,
-=======
-                    density=density,
-                    activation=tfa.activations.gelu,
->>>>>>> a3d0f6ed
                     kernel_regularizer=l2_regularizer,
                     name=f"hidden_layer_{layer_name_suffix}_{i}",
                 )
