import logging

import numpy as np
import scipy.sparse
import tensorflow as tf

from sklearn.model_selection import train_test_split
from typing import (
    Optional,
    Dict,
    Text,
    List,
    Tuple,
    Any,
    Union,
    Generator,
    NamedTuple,
    ValuesView,
    ItemsView,
)
from collections import defaultdict, OrderedDict
from rasa.utils.tensorflow.constants import BALANCED, SEQUENCE

logger = logging.getLogger(__name__)


class FeatureArray(np.ndarray):
    """Stores any kind of features ready to be used by a RasaModel.

    Next to the input numpy array of features, it also received the number of dimensions of the features.
    As our features can have 1 to 4 dimensions we might have different number of numpy arrays stacked.
    The number of dimensions helps us to figure out how to handle this particular feature array.
    Also, it is automatically determined whether the feature array is sparse or not and the number of units
    is determined as well.

    Subclassing np.array: https://numpy.org/doc/stable/user/basics.subclassing.html
    """

    def __new__(
        cls, input_array: np.ndarray, number_of_dimensions: int
    ) -> "FeatureArray":
        FeatureArray._validate_number_of_dimensions(number_of_dimensions, input_array)

        feature_array = np.asarray(input_array).view(cls)

        if number_of_dimensions <= 2:
            feature_array.units = input_array.shape[-1]
            feature_array.is_sparse = isinstance(input_array[0], scipy.sparse.spmatrix)
        elif number_of_dimensions == 3:
            feature_array.units = input_array[0].shape[-1]
            feature_array.is_sparse = isinstance(input_array[0], scipy.sparse.spmatrix)
        elif number_of_dimensions == 4:
            feature_array.units = input_array[0][0].shape[-1]
            feature_array.is_sparse = isinstance(
                input_array[0][0], scipy.sparse.spmatrix
            )
        else:
            raise ValueError(
                f"Number of dimensions '{number_of_dimensions}' currently not supported."
            )

        feature_array.number_of_dimensions = number_of_dimensions

        return feature_array

    def __init__(self, input_array: Any, number_of_dimensions: int, **kwargs):
        # Needed in order to avoid 'Invalid keyword argument number_of_dimensions to function FeatureArray.__init__ '
        super().__init__(**kwargs)
        self.number_of_dimensions = number_of_dimensions

    def __array_finalize__(self, obj: Any) -> None:
        if obj is None:
            return

        self.units = getattr(obj, "units", None)
        self.number_of_dimensions = getattr(obj, "number_of_dimensions", None)
        self.is_sparse = getattr(obj, "is_sparse", None)

        default_attributes = {
            "units": self.units,
            "number_of_dimensions": self.number_of_dimensions,
            "is_spare": self.is_sparse,
        }
        self.__dict__.update(default_attributes)

    # pytype: disable=attribute-error
    def __array_ufunc__(self, ufunc, method, *inputs, **kwargs):
        f = {
            "reduce": ufunc.reduce,
            "accumulate": ufunc.accumulate,
            "reduceat": ufunc.reduceat,
            "outer": ufunc.outer,
            "at": ufunc.at,
            "__call__": ufunc,
        }
        # convert the inputs to np.ndarray to prevent recursion, call the function, then cast it back as FeatureArray
        output = FeatureArray(
            f[method](*(i.view(np.ndarray) for i in inputs), **kwargs),
            number_of_dimensions=kwargs["number_of_dimensions"],
        )
        output.__dict__ = self.__dict__  # carry forward attributes
        return output

    def __reduce__(self):
        # Needed in order to pickle this object
        pickled_state = super(FeatureArray, self).__reduce__()
        new_state = pickled_state[2] + (
            self.number_of_dimensions,
            self.is_sparse,
            self.units,
        )
        return pickled_state[0], pickled_state[1], new_state

    def __setstate__(self, state, **kwargs):
        # Needed in order to load the object
        self.number_of_dimensions = state[-3]
        self.is_sparse = state[-2]
        self.units = state[-1]
        super(FeatureArray, self).__setstate__(state[0:-3], **kwargs)

    # pytype: enable=attribute-error

    @staticmethod
    def _validate_number_of_dimensions(
        number_of_dimensions: int, input_array: np.ndarray
    ) -> None:
        """Validates if the given number of dimensions maps the with the dimensions of the input array.

        Args:
            number_of_dimensions: number of dimensions
            input_array: input array

        Raises: ValueError in case the dimensions do not match
        """
        _sub_array = input_array
        dim = 0
        # Go number_of_dimensions into the given input_array
        for i in range(1, number_of_dimensions + 1):
            _sub_array = _sub_array[0]
            if isinstance(_sub_array, scipy.sparse.spmatrix):
                dim = i
                break

        # If the resulting sub_array is sparse, the remaining number of dimensions should be at least 2
        if isinstance(_sub_array, scipy.sparse.spmatrix):
            if dim > 2:
                raise ValueError(
                    f"Given number of dimensions '{number_of_dimensions}' does not match dimensiona of given input "
                    f"array: {input_array}."
                )
        # If the resulting sub_array is dense, the sub_array should be a single number
        elif not np.issubdtype(type(_sub_array), np.integer) and not isinstance(
            _sub_array, (np.float32, np.float64)
        ):
            raise ValueError(
                f"Given number of dimensions '{number_of_dimensions}' does not match dimensiona of given input "
                f"array: {input_array}."
            )

    def get_shape_type_info(
        self,
    ) -> Tuple[
        List[
            Union[
                int,
                Tuple[None],
                Tuple[None, int],
                Tuple[None, None, int],
                Tuple[None, None, None, int],
            ]
        ],
        List[int],
    ]:
        """Returns the shape and type information needed to convert this feature array into tensors.

        Returns:
            A list of shape tuples.
            A list of type tuples.
        """
        if self.is_sparse:
            # scipy matrix is converted into indices, data, shape
            return (
                [
                    (None, self.number_of_dimensions),
                    (None,),
                    (self.number_of_dimensions),
                ],
                [tf.int64, tf.float32, tf.int64],
            )

        if self.number_of_dimensions == 1:
            return [(None,)], [tf.float32]

        if self.number_of_dimensions == 2:
            return [(None, self.units)], [tf.float32]

        if self.number_of_dimensions == 3:
            return [(None, None, self.units)], [tf.float32]

        if self.number_of_dimensions == 4:
            return [(None, None, None, self.units)], [tf.float32]

        return [], []


class FeatureSignature(NamedTuple):
    """Stores the number of units, the type (sparse vs dense), and the number of dimensions of features."""

    is_sparse: bool
    units: Optional[int]
    number_of_dimensions: int


# Mapping of attribute name and feature name to a list of feature arrays representing
# the actual features
# For example:
# "text" -> { "sentence": [
#   "feature array containing dense features for every training example",
#   "feature array containing sparse features for every training example"
# ]}
Data = Dict[Text, Dict[Text, List[FeatureArray]]]


class RasaModelData:
    """Data object used for all RasaModels.

    It contains all features needed to train the models.
    """

    def __init__(
        self,
        label_key: Optional[Text] = None,
        label_sub_key: Optional[Text] = None,
        data: Optional[Data] = None,
    ) -> None:
        """
        Initializes the RasaModelData object.

        Args:
            label_key: the key of a label used for balancing, etc.
            label_sub_key: the sub key of a label used for balancing, etc.
            data: the data holding the features
        """

        self.data = data or defaultdict(lambda: defaultdict(list))
        self.label_key = label_key
        self.label_sub_key = label_sub_key
        # should be updated when features are added
        self.num_examples = self.number_of_examples()

    def get(
        self, key: Text, sub_key: Optional[Text] = None
    ) -> Union[Dict[Text, List[FeatureArray]], List[FeatureArray]]:
        """Get the data under the given keys.

        Args:
            key: The key.
            sub_key: The optional sub key.

        Returns:
            The requested data.
        """
        if sub_key is None and key in self.data:
            return self.data[key]

        if sub_key and key in self.data and sub_key in self.data[key]:
            return self.data[key][sub_key]

        return []

    def items(self) -> ItemsView:
        """Return the items of the data attribute.

        Returns:
            The items of data.
        """
        return self.data.items()

    def values(self) -> Any:
        """Return the values of the data attribute.

        Returns:
            The values of data.
        """
        return self.data.values()

    def keys(self, key: Optional[Text] = None) -> List[Text]:
        """Return the keys of the data attribute.

        Args:
            key: The optional key.

        Returns:
            The keys of the data.
        """
        if key is None:
            return list(self.data.keys())

        if key in self.data:
            return list(self.data[key].keys())

        return []

    def sort(self):
        """Sorts data according to its keys."""
        for key, attribute_data in self.data.items():
            self.data[key] = OrderedDict(sorted(attribute_data.items()))
        self.data = OrderedDict(sorted(self.data.items()))

    def first_data_example(self) -> Data:
        """Return the data with just one feature example per key, sub-key.

        Returns:
            The simplified data.
        """
        out_data = {}
        for key, attribute_data in self.data.items():
            out_data[key] = {}
            for sub_key, features in attribute_data.items():
                out_data[key][sub_key] = [feature[:1] for feature in features]
        return out_data

    def does_feature_exist(self, key: Text, sub_key: Optional[Text] = None) -> bool:
        return not self.does_feature_not_exist(key, sub_key)

    def does_feature_not_exist(self, key: Text, sub_key: Optional[Text] = None) -> bool:
        """Check if feature key (and sub-key) is present and features are available.

        Args:
            key: The key.
            sub_key: The optional sub-key.

        Returns:
            True, if no features for the given keys exists, False otherwise.
        """
        if sub_key:
            return (
                key not in self.data
                or not self.data[key]
                or sub_key not in self.data[key]
                or not self.data[key][sub_key]
            )

        return key not in self.data or not self.data[key]

    def is_empty(self) -> bool:
        """Checks if data is set."""

        return not self.data

    def number_of_examples(self, data: Optional[Data] = None) -> int:
        """Obtain number of examples in data.

        Args:
            data: The data.

        Raises: A ValueError if number of examples differ for different features.

        Returns:
            The number of examples in data.
        """
        if not data:
            data = self.data

        if not data:
            return 0

        example_lengths = [
            len(f)
            for attribute_data in data.values()
            for features in attribute_data.values()
            for f in features
        ]

        if not example_lengths:
            return 0

        # check if number of examples is the same for all values
        if not all(length == example_lengths[0] for length in example_lengths):
            raise ValueError(
                f"Number of examples differs for keys '{data.keys()}'. Number of "
                f"examples should be the same for all data."
            )

        return example_lengths[0]

    def number_of_units(self, key: Text, sub_key: Text) -> int:
        """Get the number of units of the given key.

        Args:
            key: The key.
            sub_key: The optional sub-key.

        Returns:
            The number of units.
        """
        if key not in self.data or sub_key not in self.data[key]:
            return 0

        units = 0
        for features in self.data[key][sub_key]:
            if len(features) > 0:
                units += features.units

        return units

    def add_data(self, data: Data, key_prefix: Optional[Text] = None) -> None:
        """Add incoming data to data.

        Args:
            data: The data to add.
            key_prefix: Optional key prefix to use in front of the key value.
        """
        for key, attribute_data in data.items():
            for sub_key, features in attribute_data.items():
                if key_prefix:
                    self.add_features(f"{key_prefix}{key}", sub_key, features)
                else:
                    self.add_features(key, sub_key, features)

    def update_key(
        self, from_key: Text, from_sub_key: Text, to_key: Text, to_sub_key: Text
    ) -> None:
        """Copies the features under the given keys to the new keys and deletes the old keys.

        Args:
            from_key: current feature key
            from_sub_key: current feature sub-key
            to_key: new key for feature
            to_sub_key: new sub-key for feature
        """
        if from_key not in self.data or from_sub_key not in self.data[from_key]:
            return

        if to_key not in self.data:
            self.data[to_key] = {}
        self.data[to_key][to_sub_key] = self.get(from_key, from_sub_key)
        del self.data[from_key][from_sub_key]

        if not self.data[from_key]:
            del self.data[from_key]

    def add_features(
        self, key: Text, sub_key: Text, features: Optional[List[FeatureArray]]
    ) -> None:
        """Add list of features to data under specified key.

        Should update number of examples.

        Args:
            key: The key
            sub_key: The sub-key
            features: The features to add.
        """
        if features is None:
            return

        for feature_array in features:
            if len(feature_array) > 0:
                self.data[key][sub_key].append(feature_array)

        if not self.data[key][sub_key]:
            del self.data[key][sub_key]

        # update number of examples
        self.num_examples = self.number_of_examples()

    def add_lengths(
        self, key: Text, sub_key: Text, from_key: Text, from_sub_key: Text
    ) -> None:
        """Adds a feature array of lengths of sequences to data under given key.

        Args:
            key: The key to add the lengths to
            sub_key: The sub-key to add the lengths to
            from_key: The key to take the lengths from
            from_sub_key: The sub-key to take the lengths from
        """
        if not self.data.get(from_key) or not self.data.get(from_key, {}).get(
            from_sub_key
        ):
            return

        self.data[key][sub_key] = []

<<<<<<< HEAD
        for data in self.data[from_key][from_sub_key]:
            print(data)
            if len(data) > 0:
                lengths = np.array([x.shape[0] for x in data])
=======
        for features in self.data[from_key][from_sub_key]:
            if len(features) > 0:
                if features.number_of_dimensions == 4:
                    lengths = np.array([x[0].shape[0] for x in features])
                else:
                    lengths = np.array([x.shape[0] for x in features])
>>>>>>> f3a17801
                self.data[key][sub_key].extend(
                    [FeatureArray(lengths, number_of_dimensions=1)]
                )
                break

    def split(
        self, number_of_test_examples: int, random_seed: int
    ) -> Tuple["RasaModelData", "RasaModelData"]:
        """Create random hold out test set using stratified split.

        Args:
            number_of_test_examples: Number of test examples.
            random_seed: Random seed.

        Returns:
            A tuple of train and test RasaModelData.
        """
        self._check_label_key()

        if self.label_key is None or self.label_sub_key is None:
            # randomly split data as no label key is set
            multi_values = [
                v
                for attribute_data in self.data.values()
                for data in attribute_data.values()
                for v in data
            ]
            solo_values = [
                []
                for attribute_data in self.data.values()
                for data in attribute_data.values()
                for _ in data
            ]
            stratify = None
        else:
            # make sure that examples for each label value are in both split sets
            label_ids = self._create_label_ids(
                self.data[self.label_key][self.label_sub_key][0]
            )
            label_counts = dict(zip(*np.unique(label_ids, return_counts=True, axis=0)))

            self._check_train_test_sizes(number_of_test_examples, label_counts)

            counts = np.array([label_counts[label] for label in label_ids])
            # we perform stratified train test split,
            # which insures every label is present in the train and test data
            # this operation can be performed only for labels
            # that contain several data points
            multi_values = [
                f[counts > 1]
                for attribute_data in self.data.values()
                for features in attribute_data.values()
                for f in features
            ]
            # collect data points that are unique for their label
            solo_values = [
                f[counts == 1]
                for attribute_data in self.data.values()
                for features in attribute_data.values()
                for f in features
            ]

            stratify = label_ids[counts > 1]

        output_values = train_test_split(
            *multi_values,
            test_size=number_of_test_examples,
            random_state=random_seed,
            stratify=stratify,
        )

        return self._convert_train_test_split(output_values, solo_values)

    def get_signature(
        self, data: Optional[Data] = None
    ) -> Dict[Text, Dict[Text, List[FeatureSignature]]]:
        """Get signature of RasaModelData.

        Signature stores the shape and whether features are sparse or not for every key.

        Returns:
            A dictionary of key and sub-key to a list of feature signatures
            (same structure as the data attribute).
        """
        if not data:
            data = self.data

        return {
            key: {
                sub_key: [
                    FeatureSignature(f.is_sparse, f.units, f.number_of_dimensions)
                    for f in features
                ]
                for sub_key, features in attribute_data.items()
            }
            for key, attribute_data in data.items()
        }

    def as_tf_dataset(
        self, batch_size: int, batch_strategy: Text = SEQUENCE, shuffle: bool = False
    ) -> tf.data.Dataset:
        """Create tf dataset.

        Args:
            batch_size: The batch size to use.
            batch_strategy: The batch strategy to use.
            shuffle: Boolean indicating whether the data should be shuffled or not.

        Returns:
            The tf.data.Dataset.
        """

        shapes, types = self._get_shapes_types()

        return tf.data.Dataset.from_generator(
            lambda batch_size_: self._gen_batch(batch_size_, batch_strategy, shuffle),
            output_types=types,
            output_shapes=shapes,
            args=([batch_size]),
        )

    def prepare_batch(
        self,
        data: Optional[Data] = None,
        start: Optional[int] = None,
        end: Optional[int] = None,
        tuple_sizes: Optional[Dict[Text, int]] = None,
    ) -> Tuple[Optional[np.ndarray]]:
        """Slices model data into batch using given start and end value.

        Args:
            data: The data to prepare.
            start: The start index of the batch
            end: The end index of the batch
            tuple_sizes: In case the feature is not present we propagate the batch with
              None. Tuple sizes contains the number of how many None values to add for
              what kind of feature.

        Returns:
            The features of the batch.
        """

        if not data:
            data = self.data

        batch_data = []

        for key, attribute_data in data.items():
            for sub_key, f_data in attribute_data.items():
                # add None for not present values during processing
                if not f_data:
                    if tuple_sizes:
                        batch_data += [None] * tuple_sizes[key]
                    else:
                        batch_data.append(None)
                    continue

                for v in f_data:
                    if start is not None and end is not None:
                        _data = v[start:end]
                    elif start is not None:
                        _data = v[start:]
                    elif end is not None:
                        _data = v[:end]
                    else:
                        _data = v[:]

                    if _data.is_sparse:
                        batch_data.extend(self._scipy_matrix_to_values(_data))
                    else:
                        batch_data.append(self._pad_dense_data(_data))

        # len of batch_data is equal to the number of keys in model data
        return tuple(batch_data)

    def _get_shapes_types(self) -> Tuple:
        """Extract shapes and types from model data.

        Returns:
            A tuple of shapes and a tuple of types.
        """
        types = []
        shapes = []

        for attribute_data in self.data.values():
            for features in attribute_data.values():
                for f in features:
                    _shapes, _types = f.get_shape_type_info()
                    shapes.extend(_shapes)
                    types.extend(_types)

        return tuple(shapes), tuple(types)

    def _shuffled_data(self, data: Data) -> Data:
        """Shuffle model data.

        Args:
            data: The data to shuffle

        Returns:
            The shuffled data.
        """

        ids = np.random.permutation(self.num_examples)
        return self._data_for_ids(data, ids)

    def _balanced_data(self, data: Data, batch_size: int, shuffle: bool) -> Data:
        """Mix model data to account for class imbalance.

        This batching strategy puts rare classes approximately in every other batch,
        by repeating them. Mimics stratified batching, but also takes into account
        that more populated classes should appear more often.

        Args:
            data: The data.
            batch_size: The batch size.
            shuffle: Boolean indicating whether to shuffle the data or not.

        Returns:
            The balanced data.
        """
        self._check_label_key()

        # skip balancing if labels are token based
        if (
            self.label_key is None
            or self.label_sub_key is None
            or data[self.label_key][self.label_sub_key][0][0].size > 1
        ):
            return data

        label_ids = self._create_label_ids(data[self.label_key][self.label_sub_key][0])

        unique_label_ids, counts_label_ids = np.unique(
            label_ids, return_counts=True, axis=0
        )
        num_label_ids = len(unique_label_ids)

        # group data points by their label
        # need to call every time, so that the data is shuffled inside each class
        data_by_label = self._split_by_label_ids(data, label_ids, unique_label_ids)

        # running index inside each data grouped by labels
        data_idx = [0] * num_label_ids
        # number of cycles each label was passed
        num_data_cycles = [0] * num_label_ids
        # if a label was skipped in current batch
        skipped = [False] * num_label_ids

        new_data = defaultdict(lambda: defaultdict(list))

        while min(num_data_cycles) == 0:
            if shuffle:
                indices_of_labels = np.random.permutation(num_label_ids)
            else:
                indices_of_labels = range(num_label_ids)

            for index in indices_of_labels:
                if num_data_cycles[index] > 0 and not skipped[index]:
                    skipped[index] = True
                    continue

                skipped[index] = False

                index_batch_size = (
                    int(counts_label_ids[index] / self.num_examples * batch_size) + 1
                )

                for key, attribute_data in data_by_label[index].items():
                    for sub_key, features in attribute_data.items():
                        for i, f in enumerate(features):
                            if len(new_data[key][sub_key]) < i + 1:
                                new_data[key][sub_key].append([])
                            new_data[key][sub_key][i].append(
                                f[data_idx[index] : data_idx[index] + index_batch_size]
                            )

                data_idx[index] += index_batch_size
                if data_idx[index] >= counts_label_ids[index]:
                    num_data_cycles[index] += 1
                    data_idx[index] = 0

                if min(num_data_cycles) > 0:
                    break

        final_data = defaultdict(lambda: defaultdict(list))
        for key, attribute_data in new_data.items():
            for sub_key, features in attribute_data.items():
                for f in features:
                    final_data[key][sub_key].append(
                        FeatureArray(
                            np.concatenate(np.array(f)),
                            number_of_dimensions=f[0].number_of_dimensions,
                        )
                    )

        return final_data

    def _gen_batch(
        self, batch_size: int, batch_strategy: Text = SEQUENCE, shuffle: bool = False
    ) -> Generator[Tuple[Optional[np.ndarray]], None, None]:
        """Generate batches.

        Args:
            batch_size: The batch size
            batch_strategy: The batch strategy.
            shuffle: Boolean indicating whether to shuffle the data or not.

        Returns:
            A generator over the batches.
        """

        data = self.data
        num_examples = self.num_examples

        if shuffle:
            data = self._shuffled_data(data)

        if batch_strategy == BALANCED:
            data = self._balanced_data(data, batch_size, shuffle)
            # after balancing, number of examples increased
            num_examples = self.number_of_examples(data)

        num_batches = num_examples // batch_size + int(num_examples % batch_size > 0)

        for batch_num in range(num_batches):
            start = batch_num * batch_size
            end = start + batch_size

            yield self.prepare_batch(data, start, end)

    def _check_train_test_sizes(
        self, number_of_test_examples: int, label_counts: Dict[Any, int]
    ) -> None:
        """Check whether the test data set is too large or too small.

        Args:
            number_of_test_examples: number of test examples
            label_counts: number of labels

        Raises:
            A ValueError if the number of examples does not fit.
        """

        if number_of_test_examples >= self.num_examples - len(label_counts):
            raise ValueError(
                f"Test set of {number_of_test_examples} is too large. Remaining "
                f"train set should be at least equal to number of classes "
                f"{len(label_counts)}."
            )
        if number_of_test_examples < len(label_counts):
            raise ValueError(
                f"Test set of {number_of_test_examples} is too small. It should "
                f"be at least equal to number of classes {label_counts}."
            )

    @staticmethod
    def _data_for_ids(data: Optional[Data], ids: np.ndarray) -> Data:
        """Filter model data by ids.

        Args:
            data: The data to filter
            ids: The ids

        Returns:
            The filtered data
        """

        new_data = defaultdict(lambda: defaultdict(list))

        if data is None:
            return new_data

        for key, attribute_data in data.items():
            for sub_key, features in attribute_data.items():
                for f in features:
                    new_data[key][sub_key].append(f[ids])
        return new_data

    def _split_by_label_ids(
        self, data: Optional[Data], label_ids: np.ndarray, unique_label_ids: np.ndarray
    ) -> List["RasaModelData"]:
        """Reorganize model data into a list of model data with the same labels.

        Args:
            data: The data
            label_ids: The label ids
            unique_label_ids: The unique label ids

        Returns:
            Reorganized RasaModelData
        """

        label_data = []
        for label_id in unique_label_ids:
            matching_ids = np.array(label_ids) == label_id
            label_data.append(
                RasaModelData(
                    self.label_key,
                    self.label_sub_key,
                    self._data_for_ids(data, matching_ids),
                )
            )
        return label_data

    def _check_label_key(self) -> None:
        """Check if the label key exists.

        Raises:
            ValueError if the label key and sub-key is not in data.
        """
        if (
            self.label_key is not None
            and self.label_sub_key is not None
            and (
                self.label_key not in self.data
                or self.label_sub_key not in self.data[self.label_key]
                or len(self.data[self.label_key][self.label_sub_key]) > 1
            )
        ):
            raise ValueError(
                f"Key '{self.label_key}.{self.label_sub_key}' not in RasaModelData."
            )

    def _convert_train_test_split(
        self, output_values: List[Any], solo_values: List[Any]
    ) -> Tuple["RasaModelData", "RasaModelData"]:
        """Converts the output of sklearn's train_test_split into model data.

        Args:
            output_values: output values of sklearn's train_test_split
            solo_values: list of solo values

        Returns:
            The test and train RasaModelData
        """

        data_train = defaultdict(lambda: defaultdict(list))
        data_val = defaultdict(lambda: defaultdict(list))

        # output_values = x_train, x_val, y_train, y_val, z_train, z_val, etc.
        # order is kept, e.g. same order as model data keys

        # train datasets have an even index
        index = 0
        for key, attribute_data in self.data.items():
            for sub_key, features in attribute_data.items():
                for f in features:
                    data_train[key][sub_key].append(
                        self._combine_features(
                            output_values[index * 2],
                            solo_values[index],
                            f.number_of_dimensions,
                        )
                    )
                    index += 1

        # val datasets have an odd index
        index = 0
        for key, attribute_data in self.data.items():
            for sub_key, features in attribute_data.items():
                for _ in features:
                    data_val[key][sub_key].append(output_values[(index * 2) + 1])
                    index += 1

        return (
            RasaModelData(self.label_key, self.label_sub_key, data_train),
            RasaModelData(self.label_key, self.label_sub_key, data_val),
        )

    @staticmethod
    def _combine_features(
        feature_1: Union[np.ndarray, scipy.sparse.spmatrix],
        feature_2: Union[np.ndarray, scipy.sparse.spmatrix],
        number_of_dimensions: Optional[int] = 1,
    ) -> FeatureArray:
        """Concatenate features.

        Args:
            feature_1: Features to concatenate.
            feature_2: Features to concatenate.

        Returns:
            The combined features.
        """

        if isinstance(feature_1, scipy.sparse.spmatrix) and isinstance(
            feature_2, scipy.sparse.spmatrix
        ):
            if feature_2.shape[0] == 0:
                return FeatureArray(feature_1, number_of_dimensions)
            if feature_1.shape[0] == 0:
                return FeatureArray(feature_2, number_of_dimensions)
            return FeatureArray(
                scipy.sparse.vstack([feature_1, feature_2]), number_of_dimensions
            )

        return FeatureArray(
            np.concatenate([feature_1, feature_2]), number_of_dimensions
        )

    @staticmethod
    def _create_label_ids(label_ids: FeatureArray) -> np.ndarray:
        """Convert various size label_ids into single dim array.

        For multi-label y, map each distinct row to a string representation
        using join because str(row) uses an ellipsis if len(row) > 1000.
        Idea taken from sklearn's stratify split.

        Args:
            label_ids: The label ids.

        Raises:
            ValueError if dimensionality of label ids is not supported

        Returns:
            The single dim label array.
        """
        if label_ids.ndim == 1:
            return label_ids

        if label_ids.ndim == 2 and label_ids.shape[-1] == 1:
            return label_ids[:, 0]

        if label_ids.ndim == 2:
            return np.array([" ".join(row.astype("str")) for row in label_ids])

        if label_ids.ndim == 3 and label_ids.shape[-1] == 1:
            return np.array([" ".join(row.astype("str")) for row in label_ids[:, :, 0]])

        raise ValueError("Unsupported label_ids dimensions")

    @staticmethod
    def _pad_dense_data(array_of_dense: FeatureArray) -> np.ndarray:
        """Pad data of different lengths.

        Sequential data is padded with zeros. Zeros are added to the end of data.

        Args:
            array_of_dense: The array to pad.

        Returns:
            The padded array.
        """
        if array_of_dense.number_of_dimensions == 4:
            return RasaModelData._pad_4d_dense_data(array_of_dense)

        if array_of_dense[0].ndim < 2:
            # data doesn't contain a sequence
            return array_of_dense.astype(np.float32)

        data_size = len(array_of_dense)
        max_seq_len = max([x.shape[0] for x in array_of_dense])

        data_padded = np.zeros(
            [data_size, max_seq_len, array_of_dense[0].shape[-1]],
            dtype=array_of_dense[0].dtype,
        )
        for i in range(data_size):
            data_padded[i, : array_of_dense[i].shape[0], :] = array_of_dense[i]

        return data_padded.astype(np.float32)

    @staticmethod
    def _pad_4d_dense_data(array_of_array_of_dense: FeatureArray) -> np.ndarray:
        # in case of dialogue data we may have 4 dimensions
        # batch size x dialogue history length x sequence length x number of features
        data_size = len(array_of_array_of_dense)
        max_dialogue_len = max(
            len(array_of_dense) for array_of_dense in array_of_array_of_dense
        )
        max_seq_len = max(
            [
                x.shape[0]
                for array_of_dense in array_of_array_of_dense
                for x in array_of_dense
            ]
        )

        data_padded = np.zeros(
            [
                data_size,
                max_dialogue_len,
                max_seq_len,
                array_of_array_of_dense[0][0].shape[-1],
            ],
            dtype=array_of_array_of_dense[0][0].dtype,
        )

        for i, array_of_dense in enumerate(array_of_array_of_dense):
            for j, dense in enumerate(array_of_dense):
                data_padded[i, j, : dense.shape[0], :] = dense

        return data_padded.astype(np.float32)

    @staticmethod
    def _scipy_matrix_to_values(array_of_sparse: FeatureArray) -> List[np.ndarray]:
        """Convert a scipy matrix into indices, data, and shape.

        Args:
            array_of_sparse: The sparse data array.

        Returns:
            A list of dense numpy arrays representing the sparse data.
        """
        if array_of_sparse.number_of_dimensions == 4:
            return RasaModelData._4d_scipy_matrix_to_values(array_of_sparse)

        # we need to make sure that the matrices are coo_matrices otherwise the
        # transformation does not work (e.g. you cannot access x.row, x.col)
        if not isinstance(array_of_sparse[0], scipy.sparse.coo_matrix):
            array_of_sparse = [x.tocoo() for x in array_of_sparse]

        max_seq_len = max([x.shape[0] for x in array_of_sparse])

        # get the indices of values
        indices = np.hstack(
            [
                np.vstack([i * np.ones_like(x.row), x.row, x.col])
                for i, x in enumerate(array_of_sparse)
            ]
        ).T

        data = np.hstack([x.data for x in array_of_sparse])

        number_of_features = array_of_sparse[0].shape[-1]
        shape = np.array((len(array_of_sparse), max_seq_len, number_of_features))

        return [
            indices.astype(np.int64),
            data.astype(np.float32),
            shape.astype(np.int64),
        ]

    @staticmethod
    def _4d_scipy_matrix_to_values(array_of_array_of_sparse: FeatureArray):
        # in case of dialogue data we may have 4 dimensions
        # batch size x dialogue history length x sequence length x number of features

        # we need to make sure that the matrices are coo_matrices otherwise the
        # transformation does not work (e.g. you cannot access x.row, x.col)
        if not isinstance(array_of_array_of_sparse[0][0], scipy.sparse.coo_matrix):
            array_of_array_of_sparse = [
                [x.tocoo() for x in array_of_sparse]
                for array_of_sparse in array_of_array_of_sparse
            ]

        max_dialogue_len = max(
            [len(array_of_sparse) for array_of_sparse in array_of_array_of_sparse]
        )
        max_seq_len = max(
            [
                x.shape[0]
                for array_of_sparse in array_of_array_of_sparse
                for x in array_of_sparse
            ]
        )
        # get the indices of values
        indices = np.hstack(
            [
                np.vstack(
                    [i * np.ones_like(x.row), j * np.ones_like(x.row), x.row, x.col]
                )
                for i, array_of_sparse in enumerate(array_of_array_of_sparse)
                for j, x in enumerate(array_of_sparse)
            ]
        ).T

        data = np.hstack(
            [
                x.data
                for array_of_sparse in array_of_array_of_sparse
                for x in array_of_sparse
            ]
        )

        number_of_features = array_of_array_of_sparse[0][0].shape[-1]
        shape = np.array(
            (
                len(array_of_array_of_sparse),
                max_dialogue_len,
                max_seq_len,
                number_of_features,
            )
        )

        return [
            indices.astype(np.int64),
            data.astype(np.float32),
            shape.astype(np.int64),
        ]<|MERGE_RESOLUTION|>--- conflicted
+++ resolved
@@ -483,19 +483,12 @@
 
         self.data[key][sub_key] = []
 
-<<<<<<< HEAD
-        for data in self.data[from_key][from_sub_key]:
-            print(data)
-            if len(data) > 0:
-                lengths = np.array([x.shape[0] for x in data])
-=======
         for features in self.data[from_key][from_sub_key]:
             if len(features) > 0:
                 if features.number_of_dimensions == 4:
                     lengths = np.array([x[0].shape[0] for x in features])
                 else:
                     lengths = np.array([x.shape[0] for x in features])
->>>>>>> f3a17801
                 self.data[key][sub_key].extend(
                     [FeatureArray(lengths, number_of_dimensions=1)]
                 )
