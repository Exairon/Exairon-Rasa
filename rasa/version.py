# this file will automatically be changed,
# do not add anything but the version number here!
<<<<<<< HEAD
__version__ = "1.10.1"
=======
__version__ = "1.11.0a1"
>>>>>>> 4fe8f518
<|MERGE_RESOLUTION|>--- conflicted
+++ resolved
@@ -1,7 +1,3 @@
 # this file will automatically be changed,
 # do not add anything but the version number here!
-<<<<<<< HEAD
-__version__ = "1.10.1"
-=======
-__version__ = "1.11.0a1"
->>>>>>> 4fe8f518
+__version__ = "1.11.0a1"