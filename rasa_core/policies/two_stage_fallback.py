--- conflicted
+++ resolved
@@ -179,32 +179,4 @@
             if os.path.isfile(meta_path):
                 meta = json.loads(utils.read_file(meta_path))
 
-<<<<<<< HEAD
-        return cls(**meta)
-
-
-def has_user_affirmed(last_intent: Text,
-                      tracker: DialogueStateTracker) -> bool:
-    return (tracker.last_executed_action_has(
-        ACTION_DEFAULT_ASK_AFFIRMATION_NAME) and
-        last_intent == USER_INTENT_AFFIRM)
-
-
-def has_user_rephrased(tracker: DialogueStateTracker) -> bool:
-    return tracker.last_executed_action_has(
-        ACTION_DEFAULT_ASK_REPHRASE_NAME)
-
-
-def has_asked_for_affirmation(tracker: DialogueStateTracker) -> bool:
-    return tracker.last_executed_action_has(
-        ACTION_DEFAULT_ASK_AFFIRMATION_NAME)
-
-
-def _has_user_denied(last_intent: Text,
-                     tracker: DialogueStateTracker) -> bool:
-    return (tracker.last_executed_action_has(
-        ACTION_DEFAULT_ASK_AFFIRMATION_NAME) and
-        last_intent == USER_INTENT_DENY)
-=======
-        return cls(**meta)
->>>>>>> 2b072e56
+        return cls(**meta)